[build-system]
requires = ["setuptools>=65.0.0", "wheel >= 0.38"]
build-backend = "setuptools.build_meta"

[project]
name = "refuel-autolabel"
version = "0.0.10"
description = "Label, clean and enrich text datasets with LLMs"
readme = "README.md"
authors = [{ name = "Refuel.ai", email = "support@refuel.ai" }]
license = { file = "LICENSE" }
classifiers = [
    "Development Status :: 4 - Beta",
    "License :: OSI Approved :: MIT License",
    "Programming Language :: Python",
    "Programming Language :: Python :: 3",
    "Topic :: Software Development :: Libraries :: Python Modules",
    "Topic :: Scientific/Engineering :: Artificial Intelligence",
]
dependencies = [
    "loguru >= 0.5.0",
    "numpy >= 1.23.0",
    "requests >= 2.27.0",
    "datasets >= 2.7.0",
    "langchain == 0.0.210",
    "nervaluate >= 0.1.8",
    "pandas >= 1.3.0",
    "scikit-learn >= 1.0.0",
    "tenacity >= 8.2.2",
    "SQLAlchemy == 1.4.47",
    "regex >= 2023.6.3",
    "rich >= 13.3.5",
    "scipy >= 1.10.1",
    "pydantic >= 1.10.9",
    "torch >= 1.10.0",
    "matplotlib >= 3.5.0",
    "wget >= 3.2",
    "ipywidgets == 8.0.6",
    "jsonschema >= 4.17.3",
    "tabulate >= 0.9.0",
    "typer[all] >= 0.9.0",
    "simple-term-menu >= 1.6.1"
]
requires-python = ">=3.6"

[project.optional-dependencies]
dev = [
    "black",
    "bumpver",
    "mkdocs",
    "mkdocs-autorefs",
    "mkdocs-jupyter",
    "mkdocs-material",
    "mkdocs-material-extensions",
    "mkdocs-table-reader-plugin",
    "mkdocstrings",
    "mkdocstrings-python",
    "pip-tools",
    "pytest",
    "pytest-asyncio",
    "pytest-mock",
    "pre-commit"
]
openai = [
    "openai >= 0.27.4",
    "tiktoken >= 0.3.3"
]
anthropic = [
    "anthropic == 0.2.6"
]
huggingface = [
    "transformers >= 4.25.0",
    "sentence_transformers"
]
google = [
    "google-cloud-aiplatform>=1.25.0"
]
cohere = [
    "cohere>=4.11.2"
]
all = [
    "black",
    "bumpver",
    "pip-tools",
    "pytest",
    "pytest-asyncio",
    "pytest-mock",
    "pre-commit",
    "openai >= 0.27.4",
    "tiktoken >= 0.3.3",
    "anthropic == 0.2.6",
    "transformers >= 4.25.0",
    "google-cloud-aiplatform>=1.25.0",
    "cohere>=4.11.2",
    "sentence_transformers",
<<<<<<< HEAD
    "pdfplumber >= 0.10.2",
    "pdf2image >= 1.16.3",
    "pytesseract >= 0.3.10"
=======
    "bs4",
    "httpx",
    "fake_useragent"
>>>>>>> 7c447aa8
]

[project.urls]
Homepage = "https://github.com/refuel-ai/autolabel"

[tool.black]
include = '\.pyi?$'
exclude = '''
/(
    \.git
  | \.hg
  | \.mypy_cache
  | \.tox
  | \.venv
  | _build
  | buck-out
  | build
  | dist
)/
'''

[project.scripts]
autolabel = "autolabel.cli.main:app"<|MERGE_RESOLUTION|>--- conflicted
+++ resolved
@@ -93,15 +93,12 @@
     "google-cloud-aiplatform>=1.25.0",
     "cohere>=4.11.2",
     "sentence_transformers",
-<<<<<<< HEAD
     "pdfplumber >= 0.10.2",
     "pdf2image >= 1.16.3",
     "pytesseract >= 0.3.10"
-=======
     "bs4",
     "httpx",
     "fake_useragent"
->>>>>>> 7c447aa8
 ]
 
 [project.urls]
