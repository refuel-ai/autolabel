[build-system]
requires = ["setuptools>=65.0.0", "wheel >= 0.38"]
build-backend = "setuptools.build_meta"

[project]
name = "refuel-autolabel"
version = "0.0.16"
description = "Label, clean and enrich text datasets with LLMs"
readme = "README.md"
authors = [{ name = "Refuel.ai", email = "support@refuel.ai" }]
license = { file = "LICENSE" }
classifiers = [
    "Development Status :: 4 - Beta",
    "License :: OSI Approved :: MIT License",
    "Programming Language :: Python",
    "Programming Language :: Python :: 3",
    "Topic :: Software Development :: Libraries :: Python Modules",
    "Topic :: Scientific/Engineering :: Artificial Intelligence",
]
dependencies = [
    "loguru >= 0.5.0",
    "numpy >= 1.23.0",
    "requests >= 2.27.0",
    "datasets >= 2.7.0",
<<<<<<< HEAD
    "langchain >= 0.0.226",
=======
    "langchain == 0.0.342",
>>>>>>> 0581a826
    "nervaluate >= 0.1.8",
    "pandas >= 1.3.0",
    "scikit-learn >= 1.0.0",
    "tenacity >= 8.2.2",
    "SQLAlchemy >= 2.0.19",
    "regex >= 2023.6.3",
    "rich >= 13.3.5",
    "scipy >= 1.10.1",
    "pydantic == 1.10.9",
    "torch >= 1.10.0",
    "matplotlib >= 3.5.0",
    "wget >= 3.2",
    "ipywidgets == 8.0.6",
    "jsonschema >= 4.17.3",
    "tabulate >= 0.9.0",
    "typer[all] >= 0.9.0",
    "simple-term-menu >= 1.6.1",
    "transformers >= 4.25.0",
]
requires-python = ">=3.6"

[project.optional-dependencies]
dev = [
    "black",
    "bumpver",
    "mkdocs",
    "mkdocs-autorefs",
    "mkdocs-jupyter",
    "mkdocs-material",
    "mkdocs-material-extensions",
    "mkdocs-table-reader-plugin",
    "mkdocstrings",
    "mkdocstrings-python",
    "pip-tools",
    "pytest",
    "pytest-asyncio",
    "pytest-mock",
    "pre-commit"
]
openai = [
    "openai == 1.2.2",
    "tiktoken >= 0.3.3"
]
anthropic = [
    "anthropic == 0.3.0"
]
huggingface = [
    "transformers >= 4.25.0",
    "sentence_transformers"
]
google = [
    "google-cloud-aiplatform>=1.25.0"
]
cohere = [
    "cohere>=4.11.2"
]
all = [
    "black",
    "bumpver",
    "pip-tools",
    "pytest",
    "pytest-asyncio",
    "pytest-mock",
    "pre-commit",
    "openai == 1.2.2",
    "tiktoken >= 0.3.3",
    "anthropic == 0.3.0",
    "transformers >= 4.25.0",
    "google-cloud-aiplatform>=1.25.0",
    "google-search-results>=2.4.2",
    "cohere>=4.11.2",
    "redis >= 3.5.3",
    "sentence_transformers",
    "pdfplumber >= 0.10.2",
    "pdf2image >= 1.16.3",
    "pytesseract >= 0.3.10",
    "beautifulsoup4 >= 4.12.2",
    "httpx",
    "fake_useragent",
    "pillow >= 9.5.0"
]

[project.urls]
Homepage = "https://github.com/refuel-ai/autolabel"

[tool.black]
include = '\.pyi?$'
exclude = '''
/(
    \.git
  | \.hg
  | \.mypy_cache
  | \.tox
  | \.venv
  | _build
  | buck-out
  | build
  | dist
)/
'''

[project.scripts]
autolabel = "autolabel.cli.main:app"<|MERGE_RESOLUTION|>--- conflicted
+++ resolved
@@ -22,11 +22,7 @@
     "numpy >= 1.23.0",
     "requests >= 2.27.0",
     "datasets >= 2.7.0",
-<<<<<<< HEAD
-    "langchain >= 0.0.226",
-=======
     "langchain == 0.0.342",
->>>>>>> 0581a826
     "nervaluate >= 0.1.8",
     "pandas >= 1.3.0",
     "scikit-learn >= 1.0.0",
