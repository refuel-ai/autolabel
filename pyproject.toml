[build-system]
requires = ["setuptools>=65.0.0", "wheel >= 0.38"]
build-backend = "setuptools.build_meta"

[project]
name = "refuel-autolabel"
version = "0.0.5"
description = "Label, clean and enrich text datasets with LLMs"
readme = "README.md"
authors = [{ name = "Refuel.ai", email = "support@refuel.ai" }]
license = { file = "LICENSE" }
classifiers = [
    "Development Status :: 4 - Beta",
    "License :: OSI Approved :: MIT License",
    "Programming Language :: Python",
    "Programming Language :: Python :: 3",
    "Topic :: Software Development :: Libraries :: Python Modules",
    "Topic :: Scientific/Engineering :: Artificial Intelligence",
]
dependencies = [
    "loguru >= 0.5.0",
    "numpy >= 1.23.0",
    "requests >= 2.27.0",
    "datasets >= 2.7.0",
    "langchain == 0.0.210",
    "nervaluate >= 0.1.8",
    "pandas >= 1.3.0",
    "scikit-learn >= 1.0.0",
    "tenacity >= 8.2.2",
    "SQLAlchemy == 1.4.47",
    "regex >= 2023.6.3",
    "rich >= 13.3.5",
    "scipy >= 1.10.1",
    "pydantic >= 1.10.9",
    "torch >= 1.10.0",
    "matplotlib >= 3.5.0",
    "wget >= 3.2",
<<<<<<< HEAD
    "ipywidgets == 8.0.6"
=======
    "jsonschema >= 4.17.3"
>>>>>>> 10796243
]
requires-python = ">=3.6"

[project.optional-dependencies]
dev = [
    "black",
    "bumpver",
    "mkdocs",
    "mkdocs-autorefs",
    "mkdocs-jupyter",
    "mkdocs-material",
    "mkdocs-material-extensions",
    "mkdocs-table-reader-plugin",
    "mkdocstrings",
    "mkdocstrings-python",
    "pip-tools",
    "pytest",
    "pytest-mock",
    "pre-commit"
]
openai = [
    "openai >= 0.27.4",
    "tiktoken >= 0.3.3"
]
anthropic = [
    "anthropic >= 0.2.6"
]
huggingface = [
    "transformers >= 4.25.0",
    "accelerate == 0.20.3"
]
google = [
    "google-cloud-aiplatform>=1.25.0",
    "google-generativeai"
]
all = [
    "black",
    "bumpver",
    "pip-tools",
    "pytest",
    "pytest-mock",
    "pre-commit",
    "openai >= 0.27.4",
    "tiktoken >= 0.3.3",
    "anthropic >= 0.2.6",
    "transformers >= 4.25.0",
    "google-cloud-aiplatform>=1.25.0"
]

[project.urls]
Homepage = "https://github.com/refuel-ai/autolabel"

[tool.black]
include = '\.pyi?$'
exclude = '''
/(
    \.git
  | \.hg
  | \.mypy_cache
  | \.tox
  | \.venv
  | _build
  | buck-out
  | build
  | dist
)/
'''<|MERGE_RESOLUTION|>--- conflicted
+++ resolved
@@ -35,11 +35,8 @@
     "torch >= 1.10.0",
     "matplotlib >= 3.5.0",
     "wget >= 3.2",
-<<<<<<< HEAD
-    "ipywidgets == 8.0.6"
-=======
+    "ipywidgets == 8.0.6",
     "jsonschema >= 4.17.3"
->>>>>>> 10796243
 ]
 requires-python = ">=3.6"
 
