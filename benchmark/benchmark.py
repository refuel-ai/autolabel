# Before running this file run the following command in the same folder as this file:
# aws s3 cp --recursive s3://autolabel-benchmarking data

import json
from argparse import ArgumentParser
from rich.console import Console
from typing import List
import json
import pickle as pkl
import ast
from sklearn.metrics import f1_score
import torch
import pylcs

from autolabel import LabelingAgent, AutolabelConfig, AutolabelDataset
from autolabel.tasks import TaskFactory
from autolabel.metrics import BaseMetric
from autolabel.schema import LLMAnnotation, MetricResult


class F1Metric(BaseMetric):
    def compute(
        llm_labels: List[LLMAnnotation], gt_labels: List[str]
    ) -> List[MetricResult]:
        def construct_binary_preds(curr_input: List[str], positive_tokens: List[str]):
            curr_token_index = 0
            binary_preds = [0 for _ in range(len(curr_input))]
            while curr_token_index < len(positive_tokens):
                for i in range(len(curr_input)):
                    if (
                        curr_input[i] in positive_tokens[curr_token_index]
                        or positive_tokens[curr_token_index] in curr_input[i]
                    ) and binary_preds[i] != 1:
                        binary_preds[i] = 1
                        curr_token_index += 1
                        break
                curr_token_index += 1
            return binary_preds

        predictions, gt = [], []
        for i in range(len(llm_labels)):
            curr_input = pkl.loads(llm_labels[i].curr_sample)["example"].split(" ")
            try:
                curr_pred = " ".join(ast.literal_eval(llm_labels[i].label)).split(" ")
                predictions.extend(construct_binary_preds(curr_input, curr_pred))
            except Exception as e:
                curr_pred = llm_labels[i].label.split(" ")
                predictions.extend(construct_binary_preds(curr_input, curr_pred))
                # print(e, llm_labels[i].label)
                # predictions.extend([0 for _ in range(len(curr_input))])
            try:
                curr_gt = " ".join(ast.literal_eval(gt_labels[i])).split(" ")
            except Exception as e:
                curr_gt = gt_labels[i].split(" ")
            gt.extend(construct_binary_preds(curr_input, curr_gt))
        return [MetricResult(name="F1", value=f1_score(gt, predictions))]

class TextSimilarity(BaseMetric):
    def compute(
        llm_labels: List[LLMAnnotation], gt_labels: List[str]
    ) -> List[MetricResult]:
        def get_similarity(str_a, str_b):
            substring_lengths = pylcs.lcs_string_length(str_a, str_b)
            return substring_lengths / max(len(str_a), len(str_b)) 
        
        text_similarity = []
        for i in range(len(llm_labels)):
            text_similarity.append(get_similarity(llm_labels[i].label, gt_labels[i]))
        return [MetricResult(name="TextSimilarity", value=sum(text_similarity)/len(text_similarity))]

NUM_GPUS = torch.cuda.device_count()
NER_DATASETS = ["favespro", "acronym", "numeric", "multiconer", "quoref", "conll2003"]
DATASETS = [
    "civil_comments",
    "banking",
    "company",
    "craigslist",
    "ledgar",
    "lexical_relation",
    "math",
    "sciq",
    "squad_v2",
    "walmart_amazon",
    "quail",
    "diagnosis",
    "belebele",
    "teachfx",
    "pathstream",
    "goodfit",
    "harmonic"
]
LONG_DATASETS = [
    "quality",
    "qasper",
    "contract_nli",
    "naturalqa",
]
ALL_DATASETS = DATASETS + NER_DATASETS + LONG_DATASETS
FEW_SHOT_OVERRIDES = {
    "company": 4,
    "squad_v2": 6,
    "quail": 4,
    "quoref": 2,
    "goodfit": 1,
    "harmonic": 6
}
MODEL_TO_PROVIDER = {
    "gpt-3.5-turbo": "openai",
    "gpt-4": "openai",
    "gpt-4-1106-preview": "openai",
    "claude-3-opus-20240229": "anthropic",
    "claude-3-sonnet-20240229": "anthropic",
    "mistralai/Mistral-7B-Instruct-v0.1": "vllm",
    "mistralai/Mixtral-8x7B-Instruct-v0.1": "vllm",
    "01-ai/Yi-34B-Chat": "vllm",
    "/workspace/refuel_llm_v2_1000": "vllm",
    "/workspace/gcp_run_2000": "vllm",
    "/workspace/7m_v2_9500": "vllm",
    "/workspace/7m_v2_21000": "vllm",
    "/workspace/7m_v1_llama3_10500": "vllm",
    "NousResearch/Meta-Llama-3-70B-Instruct": "vllm",
    "/workspace/7m_v1_llama3_21500": "vllm",
    "/workspace/test_mistral_lctxt_5_last": "vllm",
}


def main():
    parser = ArgumentParser()
    parser.add_argument("--model", type=str, required=True)
    parser.add_argument("--few-shot", type=int, default=8)
    parser.add_argument("--max-items", type=int, default=200)
    args = parser.parse_args()

    eval_file_name = f"eval_{args.model}_{args.few_shot}_{args.max_items}.json"
    eval_file_name = eval_file_name.replace("/", "")
    eval_result = []
    agent = None
    for index, dataset in enumerate(ALL_DATASETS):
        # Set few shot for long datasets
        few_shot = args.few_shot
        if dataset in LONG_DATASETS:
            few_shot = 0

        config = json.load(open(f"configs/{dataset}.json", "r"))
        config["model"]["name"] = args.model
<<<<<<< HEAD
        provider = MODEL_TO_PROVIDER.get(args.model, "vllm")
        config["model"]["provider"] = provider
        if provider == "vllm":
=======
        config["model"]["provider"] = MODEL_TO_PROVIDER[args.model]
        if MODEL_TO_PROVIDER[args.model] == "openai" or MODEL_TO_PROVIDER[args.model] == "vllm":
            config["model"]["compute_confidence"] = True
        if MODEL_TO_PROVIDER[args.model] == "vllm":
>>>>>>> cb2d3312
            config["model"]["params"] = {
                "tensor_parallel_size": NUM_GPUS,
                "max_tokens": 1024,
                "temperature": 0.05,
                "top_p": 0.999999999999,
            }
        config["prompt"]["few_shot_num"] = FEW_SHOT_OVERRIDES[dataset] if dataset in FEW_SHOT_OVERRIDES else few_shot
        if not few_shot:
            config["prompt"]["few_shot_selection"] = "fixed"

        if not agent:
            agent = LabelingAgent(config, console_output=False, use_tqdm=True)
        else:
            config = AutolabelConfig(config)
            agent.config = config
            agent.task = TaskFactory.from_config(config)
            agent.llm.config = config
            agent.example_selector = None
            if dataset in NER_DATASETS:
                agent.confidence.score_type = "logprob_average_per_key"
            else:
                agent.confidence.score_type = "logprob_average"
        ds = AutolabelDataset(f"data/{dataset}/test.csv", config=config)
        print("Benchmarking", dataset)
        additional_metrics = [F1Metric, TextSimilarity] if dataset in NER_DATASETS else []
        new_ds = agent.run(
            ds, max_items=args.max_items, additional_metrics=additional_metrics
        )
        new_ds.df.to_csv(f"outputs_{dataset}.csv")
        eval_result.append([x.dict() for x in agent.eval_result])
        json.dump(eval_result, open(eval_file_name, "w"))
        print(eval_result[-1])

    print(eval_result)


if __name__ == "__main__":
    main()<|MERGE_RESOLUTION|>--- conflicted
+++ resolved
@@ -143,16 +143,10 @@
 
         config = json.load(open(f"configs/{dataset}.json", "r"))
         config["model"]["name"] = args.model
-<<<<<<< HEAD
         provider = MODEL_TO_PROVIDER.get(args.model, "vllm")
         config["model"]["provider"] = provider
+        config["model"]["compute_confidence"] = True
         if provider == "vllm":
-=======
-        config["model"]["provider"] = MODEL_TO_PROVIDER[args.model]
-        if MODEL_TO_PROVIDER[args.model] == "openai" or MODEL_TO_PROVIDER[args.model] == "vllm":
-            config["model"]["compute_confidence"] = True
-        if MODEL_TO_PROVIDER[args.model] == "vllm":
->>>>>>> cb2d3312
             config["model"]["params"] = {
                 "tensor_parallel_size": NUM_GPUS,
                 "max_tokens": 1024,
