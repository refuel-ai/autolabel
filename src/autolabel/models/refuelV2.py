import asyncio
import json
import os
import requests
import logging
from typing import List, Optional, Tuple
from time import time
import httpx

from autolabel.models import BaseModel
from autolabel.configs import AutolabelConfig
from autolabel.cache import BaseCache
from autolabel.schema import LabelingError, ErrorType, RefuelLLMResult

from tenacity import (
    before_sleep_log,
    retry,
    stop_after_attempt,
    wait_exponential,
    retry_if_not_exception_type,
)
from langchain.schema import Generation

UNRETRYABLE_ERROR_CODES = [400, 422]
logger = logging.getLogger(__name__)


class UnretryableError(Exception):
    """This is an error which is unretriable from autolabel."""


class RefuelLLMV2(BaseModel):
    DEFAULT_TOKENIZATION_MODEL = "NousResearch/Llama-2-13b-chat-hf"
    DEFAULT_CONTEXT_LENGTH = 3250
    DEFAULT_CONNECT_TIMEOUT = 10
    DEFAULT_READ_TIMEOUT = 120
    DEFAULT_PARAMS = {
        "max_tokens": 128,
        "temperature": 0.05,
        "top_p": 1.0,
    }

    def __init__(
        self,
        config: AutolabelConfig,
        cache: BaseCache = None,
    ) -> None:
        super().__init__(config, cache)
        try:
            from transformers import AutoTokenizer
        except Exception as e:
            raise Exception(
                "Unable to import transformers. Please install transformers to use RefuelLLM"
            )

        # populate model name
        # This is unused today, but in the future could
        # be used to decide which refuel model is queried
        self.model_name = config.model_name()
        model_params = config.model_params()
        self.model_params = {**self.DEFAULT_PARAMS, **model_params}
        self.model_endpoint = config.model_endpoint()
        self.tokenizer = AutoTokenizer.from_pretrained(self.DEFAULT_TOKENIZATION_MODEL)
        self.read_timeout = self.model_params.get(
            "request_timeout", self.DEFAULT_READ_TIMEOUT
        )
        del self.model_params["request_timeout"]

        # initialize runtime
<<<<<<< HEAD
        self.model_endpoint = (
            f"https://llm.refuel.ai/models/{self.model_name}/v2/generate"
            if "endpoint" not in self.model_params
            else self.model_params["endpoint"]
        )
=======
>>>>>>> 8eb0bc0a
        self.REFUEL_API_ENV = "REFUEL_API_KEY"
        if self.REFUEL_API_ENV in os.environ and os.environ[self.REFUEL_API_ENV]:
            self.REFUEL_API_KEY = os.environ[self.REFUEL_API_ENV]
        else:
            raise ValueError(
                f"Did not find {self.REFUEL_API_ENV}, please add an environment variable"
                f" `{self.REFUEL_API_ENV}` which contains it"
            )

    @retry(
        reraise=True,
        stop=stop_after_attempt(5),
        wait=wait_exponential(multiplier=1, min=2, max=10),
        before_sleep=before_sleep_log(logger, logging.WARNING),
        retry=retry_if_not_exception_type(UnretryableError),
    )
    def _label_with_retry(self, prompt: str) -> Tuple[requests.Response, float]:
        payload = {
            "messages": [{"role": "user", "content": prompt}],
            "parameters": {**self.model_params},
            "confidence": self.config.confidence(),
        }
        headers = {"refuel_api_key": self.REFUEL_API_KEY}
        start_time = time()
        response = requests.post(
<<<<<<< HEAD
            self.model_endpoint,
=======
            self.model_endpoint(),
>>>>>>> 8eb0bc0a
            json=payload,
            headers=headers,
            timeout=(self.DEFAULT_CONNECT_TIMEOUT, self.read_timeout),
        )
        end_time = time()
        # raise Exception if status != 200
        if response.status_code != 200:
            if response.status_code in UNRETRYABLE_ERROR_CODES:
                # This is a bad request, and we should not retry
                raise UnretryableError(
                    f"NonRetryable Error: Received status code {response.status_code} from Refuel API. Response: {response.text}"
                )

            logger.warning(
                f"Received status code {response.status_code} from Refuel API. Response: {response.text}"
            )
            response.raise_for_status()
        return response, end_time - start_time

    @retry(
        reraise=True,
        stop=stop_after_attempt(5),
        wait=wait_exponential(multiplier=1, min=2, max=10),
        before_sleep=before_sleep_log(logger, logging.WARNING),
        retry=retry_if_not_exception_type(UnretryableError),
    )
    async def _alabel_with_retry(self, prompt: str) -> Tuple[requests.Response, float]:
        payload = {
            "messages": [{"role": "user", "content": prompt}],
            "parameters": {**self.model_params},
            "confidence": self.config.confidence(),
        }
        headers = {"refuel_api_key": self.REFUEL_API_KEY}
        async with httpx.AsyncClient() as client:
            timeout = httpx.Timeout(
                self.DEFAULT_CONNECT_TIMEOUT, read=self.read_timeout
            )
            start_time = time()
            response = await client.post(
                self.model_endpoint, json=payload, headers=headers, timeout=timeout
            )
            end_time = time()
            # raise Exception if status != 200
            if response.status_code != 200:
                if response.status_code in UNRETRYABLE_ERROR_CODES:
                    # This is a bad request, and we should not retry
                    raise UnretryableError(
                        f"NonRetryable Error: Received status code {response.status_code} from Refuel API. Response: {response.text}"
                    )

                logger.warning(
                    f"Received status code {response.status_code} from Refuel API. Response: {response.text}"
                )
                response.raise_for_status()
            return response, end_time - start_time

    def _label(self, prompts: List[str]) -> RefuelLLMResult:
        generations = []
        errors = []
        latencies = []
        for prompt in prompts:
            try:
                response, latency = self._label_with_retry(prompt)
                response = json.loads(response.json())
                generations.append(
                    [
                        Generation(
                            text=response["generated_text"],
                            generation_info=(
                                {"logprobs": {"top_logprobs": response["logprobs"]}}
                                if self.config.confidence()
                                else None
                            ),
                        )
                    ]
                )
                errors.append(None)
                latencies.append(latency)
            except Exception as e:
                # This signifies an error in generating the response using RefuelLLm
                logger.error(
                    f"Unable to generate prediction: {e}",
                )
                generations.append([Generation(text="")])
                errors.append(
                    LabelingError(
                        error_type=ErrorType.LLM_PROVIDER_ERROR, error_message=str(e)
                    )
                )
                latencies.append(0)
        return RefuelLLMResult(
            generations=generations, errors=errors, latencies=latencies
        )

    async def _alabel(self, prompts: List[str]) -> RefuelLLMResult:
        generations = []
        errors = []
        latencies = []
        try:
            requests = [self._alabel_with_retry(prompt) for prompt in prompts]
            responses = await asyncio.gather(*requests)
            for response, latency in responses:
                response = json.loads(response.json())
                generations.append(
                    [
                        Generation(
                            text=response["generated_text"],
                            generation_info=(
                                {"logprobs": {"top_logprobs": response["logprobs"]}}
                                if self.config.confidence()
                                else None
                            ),
                        )
                    ]
                )
                errors.append(None)
                latencies.append(latency)
        except Exception as e:
            # This signifies an error in generating the response using RefuelLLm
            logger.error(
                f"Unable to generate prediction: {e}",
            )
            generations.append([Generation(text="")])
            errors.append(
                LabelingError(
                    error_type=ErrorType.LLM_PROVIDER_ERROR, error_message=str(e)
                )
            )
            latencies.append(0)
        return RefuelLLMResult(
            generations=generations, errors=errors, latencies=latencies
        )

    def get_cost(self, prompt: str, label: Optional[str] = "") -> float:
        return 0

    def returns_token_probs(self) -> bool:
        return True

    def get_num_tokens(self, prompt: str) -> int:
        return len(self.tokenizer.encode(prompt))<|MERGE_RESOLUTION|>--- conflicted
+++ resolved
@@ -67,14 +67,6 @@
         del self.model_params["request_timeout"]
 
         # initialize runtime
-<<<<<<< HEAD
-        self.model_endpoint = (
-            f"https://llm.refuel.ai/models/{self.model_name}/v2/generate"
-            if "endpoint" not in self.model_params
-            else self.model_params["endpoint"]
-        )
-=======
->>>>>>> 8eb0bc0a
         self.REFUEL_API_ENV = "REFUEL_API_KEY"
         if self.REFUEL_API_ENV in os.environ and os.environ[self.REFUEL_API_ENV]:
             self.REFUEL_API_KEY = os.environ[self.REFUEL_API_ENV]
@@ -100,11 +92,7 @@
         headers = {"refuel_api_key": self.REFUEL_API_KEY}
         start_time = time()
         response = requests.post(
-<<<<<<< HEAD
-            self.model_endpoint,
-=======
             self.model_endpoint(),
->>>>>>> 8eb0bc0a
             json=payload,
             headers=headers,
             timeout=(self.DEFAULT_CONNECT_TIMEOUT, self.read_timeout),
