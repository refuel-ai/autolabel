import json
import logging
import os
from functools import cached_property, partial
from time import time
from typing import Dict, List, Optional

from langchain.schema import Generation, HumanMessage

from autolabel.cache import BaseCache
from autolabel.configs import AutolabelConfig
from autolabel.models import BaseModel
from autolabel.schema import RefuelLLMResult

logger = logging.getLogger(__name__)


class OpenAIVisionLLM(BaseModel):
<<<<<<< HEAD
    CHAT_ENGINE_MODELS = set(["gpt-4o", "gpt-4o-2024-08-06", "gpt-4-vision-preview"])
=======
    CHAT_ENGINE_MODELS = [
        "gpt-4o",
        "gpt-4o-mini",
        "gpt-4o-2024-08-06",
        "gpt-4-vision-preview",
    ]
>>>>>>> 109db5d8
    MODELS_WITH_TOKEN_PROBS = []

    # Default parameters for OpenAIVisionLLM
    DEFAULT_MODEL = "gpt-4-vision-preview"
    DEFAULT_PARAMS_CHAT_ENGINE = {
        "max_tokens": 300,
        "temperature": 0.0,
        "request_timeout": 30,
    }

    # Reference: https://openai.com/pricing
    COST_PER_PROMPT_TOKEN = {
        "gpt-4-vision-preview": 0.01 / 1000,
        "gpt-4o": 0.005 / 1000,
        "gpt-4o-mini": 0.000015 / 1000,
        "gpt-4o-2024-08-06": 0.0025 / 1000,
    }
    COST_PER_COMPLETION_TOKEN = {
        "gpt-4-vision-preview": 0.03 / 1000,
        "gpt-4o": 0.015 / 1000,
        "gpt-4o-mini": 0.00006 / 1000,
        "gpt-4o-2024-08-06": 0.01 / 1000,
    }

    @cached_property
    def _engine(self) -> str:
        if self.model_name is not None and self.model_name in self.CHAT_ENGINE_MODELS:
            return "chat"
        else:
            return "completion"

    def __init__(
        self, config: AutolabelConfig, cache: Optional[BaseCache] = None
    ) -> None:
        super().__init__(config, cache)
        try:
            import tiktoken
            from openai import OpenAI
        except ImportError:
            raise ImportError(
                "openai is required to use the OpenAIVisionLLM. Please install it with the following command: pip install 'refuel-autolabel[openai]'"
            )

        # populate model name
        self.model_name = config.model_name() or self.DEFAULT_MODEL
        model_params = config.model_params()
        self.model_params = {**self.DEFAULT_PARAMS_CHAT_ENGINE, **model_params}

        if os.getenv("OPENAI_API_KEY") is None:
            raise ValueError("OPENAI_API_KEY environment variable not set")

        self.client = OpenAI()
        self.llm = partial(
            self.client.chat.completions.create,
            model=self.model_name,
            max_tokens=self.model_params["max_tokens"],
        )
        self.tiktoken = tiktoken
        self.image_cols = config.image_columns()

    def _label(self, prompts: List[str], output_schema: Dict) -> RefuelLLMResult:
        generations = []
        start_time = time()
        for prompt in prompts:
            parsed_prompt = json.loads(prompt)
            try:
                content = [{"type": "text", "text": parsed_prompt["text"]}]
                if self.image_cols:
                    for col in self.image_cols:
                        if (
                            parsed_prompt.get(col) is not None
                            and len(parsed_prompt[col]) > 0
                        ):
                            content.append(
                                {
                                    "type": "image_url",
                                    "image_url": {
                                        "url": parsed_prompt[col],
                                        "detail": "high",
                                    },
                                }
                            )
                result = self.llm(
                    messages=[
                        {
                            "role": "user",
                            "content": content,
                        },
                    ]
                )
                generations.append(
                    [
                        Generation(
                            text=result.choices[0].message.content,
                            generation_info=None,
                        )
                    ]
                )
            except Exception as e:
                logger.error(f"Error generating label: {e}")
                generations.append(
                    [
                        Generation(
                            text="",
                            generation_info=None,
                        )
                    ]
                )
        return RefuelLLMResult(
            generations=generations,
            errors=[None] * len(generations),
            latencies=[time() - start_time] * len(generations),
        )

    def get_cost(self, prompt: str, label: Optional[str] = "") -> float:
        encoding = self.tiktoken.encoding_for_model(self.model_name)
        num_prompt_toks = len(encoding.encode(prompt))
        if label:
            num_label_toks = len(encoding.encode(label))
        else:
            # get an upper bound
            num_label_toks = self.model_params["max_tokens"]

        # upper bound on image cost with high detail
        cost_per_image = 765 * self.COST_PER_PROMPT_TOKEN[self.model_name]
        cost_per_prompt_token = self.COST_PER_PROMPT_TOKEN[self.model_name]
        cost_per_completion_token = self.COST_PER_COMPLETION_TOKEN[self.model_name]
        return (
            (num_prompt_toks * cost_per_prompt_token)
            + (num_label_toks * cost_per_completion_token)
            + cost_per_image
        )

    def returns_token_probs(self) -> bool:
        return (
            self.model_name is not None
            and self.model_name in self.MODELS_WITH_TOKEN_PROBS
        )

    def get_num_tokens(self, prompt: str) -> int:
        encoding = self.tiktoken.encoding_for_model(self.model_name)
        return len(encoding.encode(prompt))<|MERGE_RESOLUTION|>--- conflicted
+++ resolved
@@ -16,16 +16,12 @@
 
 
 class OpenAIVisionLLM(BaseModel):
-<<<<<<< HEAD
-    CHAT_ENGINE_MODELS = set(["gpt-4o", "gpt-4o-2024-08-06", "gpt-4-vision-preview"])
-=======
     CHAT_ENGINE_MODELS = [
         "gpt-4o",
         "gpt-4o-mini",
         "gpt-4o-2024-08-06",
         "gpt-4-vision-preview",
     ]
->>>>>>> 109db5d8
     MODELS_WITH_TOKEN_PROBS = []
 
     # Default parameters for OpenAIVisionLLM
