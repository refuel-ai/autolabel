--- conflicted
+++ resolved
@@ -108,13 +108,7 @@
         return AutolabelDataset(df, self.config)
 
     def process_labels(
-<<<<<<< HEAD
-        self,
-        llm_labels: List[LLMAnnotation],
-        metrics: List[MetricResult] = None,
-=======
         self, llm_labels: List[LLMAnnotation], metrics: List[MetricResult] = None,
->>>>>>> 2e3df485
     ):
         # Add the LLM labels to the dataframe
         self.df[self.generate_label_name("label")] = [x.label for x in llm_labels]
@@ -256,14 +250,7 @@
         return AutolabelDataset(filtered_df, self.config)
 
     def incorrect(
-<<<<<<< HEAD
-        self,
-        label: str = None,
-        ground_truth: str = None,
-        label_column: str = None,
-=======
         self, label: str = None, ground_truth: str = None, label_column: str = None,
->>>>>>> 2e3df485
     ):
         """
         Filter the dataset to only include incorrect items. This means the labels
