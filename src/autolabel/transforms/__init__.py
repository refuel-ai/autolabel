import logging

from .base import BaseTransform
from .pdf import PDFTransform
from .webpage_transform import WebpageTransform
<<<<<<< HEAD
from .image import ImageTransform
from typing import Dict, List
from autolabel.schema import TransformType
=======
from typing import Dict
from autolabel.transforms.schema import TransformType
>>>>>>> dc98f571
from autolabel.cache import BaseCache

logger = logging.getLogger(__name__)

TRANSFORM_REGISTRY = {
    TransformType.PDF: PDFTransform,
    TransformType.WEBPAGE_TRANSFORM: WebpageTransform,
    TransformType.IMAGE: ImageTransform,
}


class TransformFactory:
    """The ModelFactory class is used to create a BaseModel object from the given AutoLabelConfig configuration."""

    @staticmethod
    def from_dict(dict: Dict, cache: BaseCache = None) -> BaseTransform:
        """
        Returns a Transform object based on the given name and parameters
        """
        assert "name" in dict, f"Transform name must be specified in transform {dict}"
        assert (
            "output_columns" in dict
        ), f"Output columns must be specified in transform {dict}"

        name = dict["name"]
        params = dict.get("params", {})
        output_columns = dict["output_columns"]

        if name not in TRANSFORM_REGISTRY:
            raise ValueError(f"Unknown transform type {name}")
        model_cls = TRANSFORM_REGISTRY[name]
        return model_cls(
            output_columns=output_columns,
            cache=cache,
            **params,
        )


def register_transform(name, transform_cls):
    TRANSFORM_REGISTRY[name] = transform_cls<|MERGE_RESOLUTION|>--- conflicted
+++ resolved
@@ -3,14 +3,9 @@
 from .base import BaseTransform
 from .pdf import PDFTransform
 from .webpage_transform import WebpageTransform
-<<<<<<< HEAD
 from .image import ImageTransform
-from typing import Dict, List
-from autolabel.schema import TransformType
-=======
 from typing import Dict
 from autolabel.transforms.schema import TransformType
->>>>>>> dc98f571
 from autolabel.cache import BaseCache
 
 logger = logging.getLogger(__name__)
