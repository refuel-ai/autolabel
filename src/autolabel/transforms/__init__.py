--- conflicted
+++ resolved
@@ -1,24 +1,16 @@
 import logging
 
 from .base import BaseTransform
-<<<<<<< HEAD
 from .pdf import PDFTransform
-from .pdf_ocr import PDFOCRTransform
-=======
 from .webpage_transform import WebpageTransform
->>>>>>> 7c447aa8
 from typing import Dict, List
 from autolabel.schema import TransformType
 
 logger = logging.getLogger(__name__)
 
 TRANSFORM_REGISTRY = {
-<<<<<<< HEAD
     TransformType.PDF: PDFTransform,
-    TransformType.PDF_OCR: PDFOCRTransform,
-=======
     TransformType.WEBPAGE_TRANSFORM: WebpageTransform,
->>>>>>> 7c447aa8
 }
 
 
