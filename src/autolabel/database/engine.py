from os.path import expanduser, join
from typing import Any, Optional

from sqlalchemy import create_engine
from sqlalchemy.engine.base import Engine

DB_ENGINE = None

# This creates one global ".autolabel.db" in your home directory.
# Having one global SQLite database in ~ is a poor idea, since
# SQLite cannot handle multiple simultaneous writes (if you have
# several different labeling jobs going on).
<<<<<<< HEAD
# DB_PATH = join(expanduser("~"), ".autolabel.db")
=======
#DB_PATH = join(expanduser("~"), ".autolabel.db")
>>>>>>> 4099ef5e

DB_PATH = ".autolabel.db"


def create_db_engine(db_path: Optional[str] = DB_PATH) -> Engine:
    global DB_ENGINE
    if DB_ENGINE is None:
        DB_ENGINE = create_engine(f"sqlite:///{db_path}")
    return DB_ENGINE<|MERGE_RESOLUTION|>--- conflicted
+++ resolved
@@ -10,11 +10,7 @@
 # Having one global SQLite database in ~ is a poor idea, since
 # SQLite cannot handle multiple simultaneous writes (if you have
 # several different labeling jobs going on).
-<<<<<<< HEAD
-# DB_PATH = join(expanduser("~"), ".autolabel.db")
-=======
 #DB_PATH = join(expanduser("~"), ".autolabel.db")
->>>>>>> 4099ef5e
 
 DB_PATH = ".autolabel.db"
 
