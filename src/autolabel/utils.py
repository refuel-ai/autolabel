--- conflicted
+++ resolved
@@ -291,12 +291,7 @@
     with live:
         progress_task = progress.add_task(description=description, total=total)
         stats_task = stats_progress.add_task(
-<<<<<<< HEAD
-            "Stats",
-            stats=", ".join(f"{k}={v}" for k, v in stats.items()),
-=======
             "Stats", stats=", ".join(f"{k}={v}" for k, v in stats.items()),
->>>>>>> 2e3df485
         )
         for value in sequence:
             yield value
@@ -305,12 +300,7 @@
                 advance=min(advance, total - progress.tasks[progress_task].completed),
             )
             stats_progress.update(
-<<<<<<< HEAD
-                stats_task,
-                stats=", ".join(f"{k}={v}" for k, v in stats.items()),
-=======
                 stats_task, stats=", ".join(f"{k}={v}" for k, v in stats.items()),
->>>>>>> 2e3df485
             )
             live.refresh()
 
