from collections import defaultdict
from typing import List, Dict, Tuple
import logging

from langchain.prompts.prompt import PromptTemplate
from sklearn.metrics import accuracy_score

from autolabel.confidence import ConfidenceCalculator
from autolabel.configs import AutolabelConfig
from autolabel.schema import LLMAnnotation, MetricType, MetricResult, ModelProvider
from autolabel.tasks import BaseTask
from autolabel.utils import get_format_variables
from autolabel.tasks.utils import filter_unlabeled_examples
from autolabel.metrics import (
    AccuracyMetric,
    AUROCMetric,
    SupportMetric,
    CompletionRateMetric,
    ClassificationReportMetric,
    BaseMetric,
)

import json

logger = logging.getLogger(__name__)


class ClassificationTask(BaseTask):
    DEFAULT_OUTPUT_GUIDELINES = (
        'You will return the answer with just one element: "the correct label"'
    )
    DEFAULT_TASK_GUIDELINES = "Your job is to correctly label the provided input example into one of the following {num_labels} categories.\nCategories:\n{labels}\n"

    GENERATE_EXPLANATION_PROMPT = "You are an expert at providing a well reasoned explanation for the output of a given task. \n\nBEGIN TASK DESCRIPTION\n{task_guidelines}\nEND TASK DESCRIPTION\nYou will be given an input example and the corresponding output. Your job is to provide an explanation for why the output is correct for the task above.\nThink step by step and generate an explanation. The last line of the explanation should be - So, the answer is <label>.\n{labeled_example}\nExplanation: "

    GENERATE_DATASET_TEMPLATE = "{guidelines}\n\nThe inputs must be diverse, covering a wide range of scenarios. You will not generate duplicate inputs. These inputs should be organized in rows in csv format with the columns {columns}.\n\n{label_descriptions}\n\n{format_guidelines}\n\n{output_guidelines}\n\n```csv"
    DEFAULT_DATASET_GENERATION_GUIDELINES = "You are an expert at generating plausible inputs for a given task.\n\nBEGIN TASK DESCRIPTION\n{task_guidelines}\nEND TASK DESCRIPTION"
    LABEL_DESCRIPTIONS_PROMPT = "Each input should fall into one of these {num_labels} categories. These are the only categories that the inputs can belong to."
    GENERATE_DATASET_FORMAT_GUIDELINES = "Your response should be in csv format with the following columns: {columns}.\n\nHere is a template you can follow for your output:\n```csv\n{columns}\n{example_rows}\n```\n\nMake sure to replace the placeholder variables with your own values."
    GENERATE_DATASET_OUTPUT_GUIDELINES = 'Now I want you to generate {num_rows} excerpts that follow the guidelines and all belong to the "{label}" category. They should not belong to any of the other categories.'

    def __init__(self, config: AutolabelConfig) -> None:
        super().__init__(config)
        self.metrics = [
            AccuracyMetric(),
            SupportMetric(),
            CompletionRateMetric(),
            ClassificationReportMetric(),
        ]

        if self.config.confidence():
            self.metrics.append(AUROCMetric())

        for label in self.config.labels_list():
            if "\n" in label:
                logger.warning(
                    "Label contains newline character. This can have output guideline issues."
                )

    def construct_prompt(
        self,
        input: Dict,
        examples: List,
        selected_labels: List[str] = None,
        prompt_template_override: PromptTemplate = None,
        refuel_prompt_override: bool = False,
        output_guidelines_override: str = None,
        **kwargs,
    ) -> str:
        # Copy over the input so that we can modify it
        input = input.copy()

        # prepare task guideline
        labels_list = (
            self.config.labels_list() if not selected_labels else selected_labels
        )
        num_labels = len(labels_list)

<<<<<<< HEAD
        is_refuel_llm = self.config.provider() == ModelProvider.REFUEL
        image_col = self.config.image_column()
        if is_refuel_llm:
=======
        if self.use_refuel_prompt_schema or refuel_prompt_override:
>>>>>>> 0581a826
            labels = (
                ", ".join([f'\\"{i}\\"' for i in labels_list[:-1]])
                + " or "
                + f'\\"{labels_list[-1]}\\"'
            )
        else:
            labels = "\n".join(labels_list)

        fmt_task_guidelines = self.task_guidelines.format(
            num_labels=num_labels, labels=labels
        )

        # prepare seed examples
        example_template = self.config.example_template()
        label_column = self.config.label_column()
        fmt_examples = []
        for eg in examples:
            eg_copy = eg.copy()
            # If chain of thought is enabled
            if label_column and self.config.chain_of_thought():
                eg_copy[label_column] = json.dumps({"label": eg[label_column]})
            fmt_examples.append(example_template.format_map(defaultdict(str, eg_copy)))

        # populate the current example in the prompt
        if label_column:
            input[label_column] = ""

        # populate the explanation column with empty string for current example
        explanation_column = self.config.explanation_column()
        if explanation_column:
            input[explanation_column] = ""

        # populate the current example in the prompt
        current_example = example_template.format_map(defaultdict(str, input))
<<<<<<< HEAD

        curr_text_prompt = ""
        if self._is_few_shot_mode():
            curr_text_prompt = self.prompt_template.format(
=======
        prompt_template = (
            self.prompt_template
            if prompt_template_override is None
            else prompt_template_override
        )
        output_guidelines = (
            self.output_guidelines
            if output_guidelines_override is None
            else output_guidelines_override
        )
        if self._is_few_shot_mode():
            return prompt_template.format(
>>>>>>> 0581a826
                task_guidelines=fmt_task_guidelines,
                output_guidelines=output_guidelines,
                seed_examples="\n".join(fmt_examples),
                current_example=current_example,
            )
        else:
<<<<<<< HEAD
            curr_text_prompt = self.prompt_template.format(
=======
            return prompt_template.format(
>>>>>>> 0581a826
                task_guidelines=fmt_task_guidelines,
                output_guidelines=self.output_guidelines,
                current_example=current_example,
            )
        if image_col is not None:
            return json.dumps({"text": curr_text_prompt, "image_url": input[image_col]})
        else:
            return curr_text_prompt

    def get_explanation_prompt(self, example: Dict) -> str:
        pt = PromptTemplate(
            input_variables=get_format_variables(self.GENERATE_EXPLANATION_PROMPT),
            template=self.GENERATE_EXPLANATION_PROMPT,
        )

        # prepare task guideline
        labels_list = self.config.labels_list()
        num_labels = len(labels_list)
        fmt_task_guidelines = self.task_guidelines.format(
            num_labels=num_labels, labels="\n".join(labels_list)
        )

        # prepare labeled example
        example_template = self.config.example_template()
        fmt_example = example_template.format_map(defaultdict(str, example))

        return pt.format(
            task_guidelines=fmt_task_guidelines,
            labeled_example=fmt_example,
        )

    def get_generate_dataset_prompt(self, label: str) -> str:
        pt = PromptTemplate(
            input_variables=get_format_variables(self.GENERATE_DATASET_TEMPLATE),
            template=self.GENERATE_DATASET_TEMPLATE,
        )

        # prepare task guideline
        labels_list = self.config.labels_list()
        num_labels = len(labels_list)
        fmt_task_guidelines = self.task_guidelines.format(
            num_labels=num_labels, labels="\n".join(labels_list)
        )
        fmt_guidelines = self.dataset_generation_guidelines.format(
            task_guidelines=fmt_task_guidelines
        )

        # prepare columns
        columns = get_format_variables(self.config.example_template())
        columns.remove(self.config.label_column())

        # prepare label descriptions
        fmt_label_descriptions = self.LABEL_DESCRIPTIONS_PROMPT.format(
            num_labels=num_labels
        )
        for i, l in enumerate(labels_list):
            fmt_label_descriptions += f"\n{i+1}. {l}{': ' + self.config.label_descriptions()[l] if self.config.label_descriptions() is not None and l in self.config.label_descriptions() else ''}"

        # prepare format
        example_rows = "\n".join(
            [",".join([f'"{column}_{i+1}"' for column in columns]) for i in range(3)]
        )
        fmt_format_guidelines = self.GENERATE_DATASET_FORMAT_GUIDELINES.format(
            columns=",".join(columns), example_rows=example_rows
        )

        # prepare output guidelines
        fmt_output_guidelines = self.GENERATE_DATASET_OUTPUT_GUIDELINES.format(
            num_rows=self.config.dataset_generation_num_rows(), label=label
        )

        return pt.format(
            guidelines=fmt_guidelines,
            columns=columns,
            label_descriptions=fmt_label_descriptions,
            format_guidelines=fmt_format_guidelines,
            output_guidelines=fmt_output_guidelines,
        )

    def eval(
        self,
        llm_labels: List[LLMAnnotation],
        gt_labels: List[str],
        additional_metrics: List[BaseMetric] = [],
    ) -> List[MetricResult]:
        """Evaluate the LLM generated labels by comparing them against ground truth

        Args:
            llm_labels (List[LLMAnnotation]): _description_
            gt_labels (List[str]): _description_
            additional_metrics (List[BaseMetric], optional): The additional metrics to run. Defaults to [].

        Returns:
            List[MetricResult]: list of metrics and corresponding values
        """

        eval_metrics = []

        for metric in self.metrics + additional_metrics:
            eval_metrics.extend(metric.compute(llm_labels, gt_labels))

        return eval_metrics<|MERGE_RESOLUTION|>--- conflicted
+++ resolved
@@ -75,14 +75,8 @@
             self.config.labels_list() if not selected_labels else selected_labels
         )
         num_labels = len(labels_list)
-
-<<<<<<< HEAD
-        is_refuel_llm = self.config.provider() == ModelProvider.REFUEL
         image_col = self.config.image_column()
-        if is_refuel_llm:
-=======
         if self.use_refuel_prompt_schema or refuel_prompt_override:
->>>>>>> 0581a826
             labels = (
                 ", ".join([f'\\"{i}\\"' for i in labels_list[:-1]])
                 + " or "
@@ -117,12 +111,6 @@
 
         # populate the current example in the prompt
         current_example = example_template.format_map(defaultdict(str, input))
-<<<<<<< HEAD
-
-        curr_text_prompt = ""
-        if self._is_few_shot_mode():
-            curr_text_prompt = self.prompt_template.format(
-=======
         prompt_template = (
             self.prompt_template
             if prompt_template_override is None
@@ -134,19 +122,14 @@
             else output_guidelines_override
         )
         if self._is_few_shot_mode():
-            return prompt_template.format(
->>>>>>> 0581a826
+            curr_text_prompt = prompt_template.format(
                 task_guidelines=fmt_task_guidelines,
                 output_guidelines=output_guidelines,
                 seed_examples="\n".join(fmt_examples),
                 current_example=current_example,
             )
         else:
-<<<<<<< HEAD
-            curr_text_prompt = self.prompt_template.format(
-=======
-            return prompt_template.format(
->>>>>>> 0581a826
+            curr_text_prompt = prompt_template.format(
                 task_guidelines=fmt_task_guidelines,
                 output_guidelines=self.output_guidelines,
                 current_example=current_example,
