--- conflicted
+++ resolved
@@ -48,13 +48,9 @@
     OUTPUT_GUIDELINE_KEY = "output_guidelines"
     OUTPUT_FORMAT_KEY = "output_format"
     CHAIN_OF_THOUGHT_KEY = "chain_of_thought"
-<<<<<<< HEAD
     LABEL_SELECTION_KEY = "label_selection"
     LABEL_SELECTION_COUNT_KEY = "label_selection_count"
-=======
     ATTRIBUTES_KEY = "attributes"
-
->>>>>>> 233d3908
     TRANSFORM_KEY = "transforms"
 
     # Dataset generation config keys (config["dataset_generation"][<key>])
@@ -213,7 +209,6 @@
         """Returns true if the model is able to perform chain of thought reasoning."""
         return self._prompt_config.get(self.CHAIN_OF_THOUGHT_KEY, False)
 
-<<<<<<< HEAD
     def label_selection(self) -> bool:
         """Returns true if label selection is enabled. Label selection is the process of
         narrowing down the list of possible labels by similarity to a given input. Useful for
@@ -223,11 +218,10 @@
     def label_selection_count(self) -> int:
         """Returns the number of labels to select in LabelSelector"""
         return self._prompt_config.get(self.LABEL_SELECTION_COUNT_KEY, 10)
-=======
+
     def attributes(self) -> List[Dict]:
         """Returns a list of attributes to extract from the text."""
         return self._prompt_config.get(self.ATTRIBUTES_KEY, [])
->>>>>>> 233d3908
 
     def transforms(self) -> List[Dict]:
         """Returns a list of transforms to apply to the data before sending to the model."""
