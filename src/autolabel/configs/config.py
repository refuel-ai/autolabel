--- conflicted
+++ resolved
@@ -125,11 +125,10 @@
         """Returns true if the model is able to return a confidence score along with its predictions"""
         return self._model_config.get(self.COMPUTE_CONFIDENCE_KEY, False)
 
-<<<<<<< HEAD
     def logit_bias(self) -> bool:
         """Returns true if the model is configured to use a logit bias"""
         return self._model_config.get(self.LOGIT_BIAS_KEY, False)
-=======
+
     # Embedding config
     def embedding_provider(self) -> str:
         """Returns the name of the entity that provides the model used for computing embeddings"""
@@ -138,7 +137,6 @@
     def embedding_model_name(self) -> str:
         """Returns the name of the model being used for computing embeddings (e.g. sentence-transformers/all-mpnet-base-v2)"""
         return self._embedding_config.get(self.EMBEDDING_MODEL_NAME_KEY, None)
->>>>>>> dc6df3c8
 
     # Prompt config
     def task_guidelines(self) -> str:
