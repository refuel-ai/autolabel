from typing import List, Optional, Tuple, Union
import math
import numpy as np
import pickle as pkl
import json
import requests
import scipy.stats as stats
import os
import logging

from autolabel.schema import LLMAnnotation, ConfidenceCacheEntry
from autolabel.models import BaseModel
from autolabel.cache import BaseCache, SQLAlchemyConfidenceCache

from tenacity import (
    before_sleep_log,
    retry,
    stop_after_attempt,
    wait_exponential,
)

logger = logging.getLogger(__name__)


class ConfidenceCalculator:
    TTL_MS = 60 * 60 * 24 * 365 * 3 * 1000  # 3 years

    def __init__(
        self,
        score_type: str = "logprob_average",
        llm: Optional[BaseModel] = None,
        cache: Optional[BaseCache] = None,
    ) -> None:
        self.score_type = score_type
        self.llm = llm
        self.cache = cache
        self.tokens_to_ignore = {"<unk>"}
        self.SUPPORTED_CALCULATORS = {
            "logprob_average": self.logprob_average,
            "p_true": self.p_true,
            "logprob_average_per_key": self.logprob_average_per_key,
        }
        self.BASE_API = "https://refuel-llm.refuel.ai/"
        self.REFUEL_API_ENV = "REFUEL_API_KEY"
        if self.REFUEL_API_ENV in os.environ and os.environ[self.REFUEL_API_ENV]:
            self.REFUEL_API_KEY = os.environ[self.REFUEL_API_ENV]
        else:
            self.REFUEL_API_KEY = None

    def logprob_average(
        self,
        logprobs: list,
        **kwargs,
    ) -> float:
        """
        This function has only been tested with the Davinci model so far
        It expects that model_generation contains generation info which has a key
        called "logprobs". This dictionary further must contain "top_logprobs"
        that is a list of JSONs mapping tokens to their logprobs
        """
        logprob_cumulative, count = 0, 0
        for token in logprobs:
            token_str = list(token.keys())[0]
            if token_str not in self.tokens_to_ignore:
                logprob_cumulative += (
                    token[token_str]
                    if token[token_str] >= 0
                    else math.e ** (token[token_str])
                )
                count += 1
        return logprob_cumulative / count if count > 0 else 0

<<<<<<< HEAD
    def p_true(self, model_generation: LLMAnnotation, **kwargs) -> float:
        p_true_prompt = f"{model_generation.prompt}{model_generation.raw_response} \n Is the answer to the last example correct? Answer in one word on the same line [Yes/No]: "
=======
    def logprob_average_per_key(
        self,
        logprobs: list,
        keys: list,
        **kwargs,
    ):
        """
        This function calculates the confidence score per key. This will return
        a confidence score per key.
        """

        # Find all '"' and '",'
        # This is a hacky way to find all the keys in the prompt
        indices = []
        for ind, logprob in enumerate(logprobs):
            key = list(logprob.keys())[0]
            if key == '"' or key == '",':
                indices.append(ind)
        if len(indices) != 4 * len(keys):
            logger.error("Unable to find all keys in prompt")
            return {key: 0 for key in keys}

        # Find the logprob for each key
        logprob_per_key = {}
        for i, key in enumerate(keys):
            logprob_per_key[key] = self.logprob_average(
                logprobs[indices[4 * i + 2] + 1 : indices[4 * i + 3]]
            )
        return logprob_per_key

    def p_true(self, model_generation: LLMAnnotation, prompt: str, **kwargs) -> float:
        p_true_prompt = f"{prompt}{model_generation.raw_response} \n Is the answer to the last example correct? Answer in one word on the same line [Yes/No]: "
>>>>>>> 481d0a00

        if self.llm.returns_token_probs():
            response = self.llm.label([p_true_prompt])
            response_logprobs = response.generations[0][0].generation_info["logprobs"][
                "top_logprobs"
            ]
        else:
            yes_logprob = self.compute_confidence(p_true_prompt, "Yes")
            no_logprob = self.compute_confidence(p_true_prompt, "No")
            response_logprobs = (
                yes_logprob
                if list(yes_logprob[0].values())[0] > list(no_logprob[0].values())[0]
                else no_logprob
            )
        for token in response_logprobs:
            token_str = list(token.keys())[0]
            if token_str.lower() == "yes":
                return math.e ** token[token_str]
            elif token_str.lower() == "no":
                return -math.e ** token[token_str]
        return 0

    def calculate(self, model_generation: LLMAnnotation, **kwargs) -> float:
        if self.score_type not in self.SUPPORTED_CALCULATORS:
            raise NotImplementedError()

        logprobs = None
        if not self.llm.returns_token_probs():
            if model_generation.raw_response == "":
                model_generation.confidence_score = 0
                return model_generation.confidence_score
            if self.cache:
                confidence = self.get_cached_confidence(model_generation)
                if confidence:
                    return confidence
            if self.score_type != "p_true":
                logprobs = self.compute_confidence(
                    model_generation.prompt, model_generation.raw_response
                )
        else:
            if model_generation.generation_info is None:
                logger.debug("No generation info found")
                model_generation.confidence_score = 0
                return model_generation
            logprobs = model_generation.generation_info["logprobs"]["top_logprobs"]

        keys = None
        if self.score_type == "logprob_average_per_key":
            assert isinstance(
                model_generation.label, dict
            ), "logprob_average_per_key requires a dict label from attribute extraction"
            keys = model_generation.label.keys()

        confidence = self.SUPPORTED_CALCULATORS[self.score_type](
            model_generation=model_generation,
            logprobs=logprobs,
            keys=keys,
            **kwargs,
        )
        model_generation.confidence_score = confidence
        if self.cache:
            self.update_cache(model_generation)
        return confidence

    @retry(
        reraise=True,
        stop=stop_after_attempt(5),
        wait=wait_exponential(multiplier=1, min=2, max=10),
        before_sleep=before_sleep_log(logger, logging.WARNING),
    )
    def _call_with_retry(self, model_input, model_output) -> requests.Response:
        payload = {
            "data": {"model_input": model_input, "model_output": model_output},
            "task": "confidence",
        }
        headers = {"refuel_api_key": self.REFUEL_API_KEY}
        response = requests.post(self.BASE_API, json=payload, headers=headers)
        # raise Exception if status != 200
        response.raise_for_status()
        return response

    def compute_confidence(self, model_input, model_output) -> Union[dict, List[dict]]:
        try:
            if self.REFUEL_API_KEY is None:
                logger.error(
                    f"Did not find {self.REFUEL_API_ENV}, please add an environment variable"
                    f" `{self.REFUEL_API_ENV}` which contains it"
                )
                return [{"": 0.5}]
            else:
                response = self._call_with_retry(model_input, model_output)
                return json.loads(response.json()["body"])
        except Exception as e:
            # This signifies an error in computing confidence score
            # using the API. We give it a score of 0.5 and go ahead
            # for now.
            logger.error(
                f"Unable to compute confidence score: {e}",
            )
            return [{"": 0.5}]

    def get_cached_confidence(self, model_generation: LLMAnnotation) -> Optional[float]:
        cache_entry = ConfidenceCacheEntry(
            prompt=model_generation.prompt,
            raw_response=model_generation.raw_response,
            score_type=self.score_type,
        )
        confidence = self.cache.lookup(cache_entry)
        if confidence:
            if self.score_type == "logprob_average" or "p_true":
                confidence = confidence[model_generation.raw_response]
        return confidence

    def update_cache(self, model_generation: LLMAnnotation):
        confidence = model_generation.confidence_score
        if self.score_type == "logprob_average" or "p_true":
            confidence = {
                model_generation.raw_response: model_generation.confidence_score
            }
        cache_entry = ConfidenceCacheEntry(
            prompt=model_generation.prompt,
            raw_response=model_generation.raw_response,
            confidence_score=confidence,
            score_type=self.score_type,
            ttl_ms=self.TTL_MS,
        )
        self.cache.update(cache_entry)

    @classmethod
    def compute_completion(cls, confidence: List[float], threshold: float) -> float:
        return sum([i > threshold for i in confidence]) / float(len(confidence))

    @classmethod
    def compute_auroc(
        cls, match: List[int], confidence: List[float], plot: bool = False
    ) -> Tuple[float, List[float]]:
        try:
            import sklearn
        except ImportError:
            raise ValueError(
                "Could not import sklearn python package. "
                "Please it install it with `pip install scikit-learn`."
            )

        if len(set(match)) == 1:
            # ROC AUC score is not defined for a label list with
            # just one prediction
            return 1.0, [0]
        area = sklearn.metrics.roc_auc_score(match, confidence)
        fpr, tpr, thresholds = sklearn.metrics.roc_curve(match, confidence, pos_label=1)
        fpr, tpr, thresholds = (
            fpr[1:],
            tpr[1:],
            thresholds[1:],
        )  # first element is always support = 0. Can safely ignore.
        if plot:
            try:
                import matplotlib.pyplot as plt
            except ImportError:
                raise ValueError(
                    "Could not import matplotlib python package. "
                    "Please it install it with `pip install matplotlib`."
                )
            print(f"FPR: {fpr}")
            print(f"TPR: {tpr}")
            print(f"Thresholds: {thresholds}")
            print(
                f"Completion Rate: {[ConfidenceCalculator.compute_completion(confidence, i) for i in thresholds]}"
            )
            plt.plot(
                fpr,
                tpr,
                color="darkorange",
                label="ROC curve (area = %0.2f)" % area,
            )
            plt.plot([0, 1], [0, 1], color="navy", linestyle="--")
            plt.xlim([0.0, 1.0])
            plt.ylim([0.0, 1.05])
            plt.xlabel("False Positive Rate")
            plt.ylabel("True Positive Rate")
            plt.title("Receiver operating characteristic example")
            plt.legend(loc="lower right")
            plt.savefig("AUROC_CURVE.png")
            plt.close()
        return area, thresholds

    @classmethod
    def plot_data_distribution(
        cls,
        match: List[int],
        confidence: List[float],
        plot_name: str = "temp.png",
        save_data: bool = True,
    ) -> None:
        try:
            import matplotlib.pyplot as plt
        except ImportError:
            raise ValueError(
                "Could not import matplotlib python package. "
                "Please it install it with `pip install matplotlib`."
            )

        if save_data:
            pkl.dump(match, open("matches.pkl", "wb"))
            pkl.dump(confidence, open("confidences.pkl", "wb"))

        normalized_conf = stats.zscore(np.array(confidence))

        correct = [
            normalized_conf[i] for i in range(len(normalized_conf)) if match[i] == 1
        ]
        incorrect = [
            normalized_conf[i] for i in range(len(normalized_conf)) if match[i] == 0
        ]

        bins = np.linspace(-3, 1, 100)
        plt.hist(correct, bins, alpha=0.5, label="Correct Conf")
        plt.hist(incorrect, bins, alpha=0.5, label="Incorrect Conf")
        plt.legend(loc="upper right")
        plt.savefig(plot_name)
        plt.close()<|MERGE_RESOLUTION|>--- conflicted
+++ resolved
@@ -70,10 +70,7 @@
                 count += 1
         return logprob_cumulative / count if count > 0 else 0
 
-<<<<<<< HEAD
-    def p_true(self, model_generation: LLMAnnotation, **kwargs) -> float:
-        p_true_prompt = f"{model_generation.prompt}{model_generation.raw_response} \n Is the answer to the last example correct? Answer in one word on the same line [Yes/No]: "
-=======
+
     def logprob_average_per_key(
         self,
         logprobs: list,
@@ -104,9 +101,8 @@
             )
         return logprob_per_key
 
-    def p_true(self, model_generation: LLMAnnotation, prompt: str, **kwargs) -> float:
-        p_true_prompt = f"{prompt}{model_generation.raw_response} \n Is the answer to the last example correct? Answer in one word on the same line [Yes/No]: "
->>>>>>> 481d0a00
+    def p_true(self, model_generation: LLMAnnotation, **kwargs) -> float:
+        p_true_prompt = f"{model_generation.prompt}{model_generation.raw_response} \n Is the answer to the last example correct? Answer in one word on the same line [Yes/No]: "
 
         if self.llm.returns_token_probs():
             response = self.llm.label([p_true_prompt])
