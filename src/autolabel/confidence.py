from typing import List, Optional, Tuple, Union
import math
import numpy as np
import pickle as pkl
import json
import requests
import scipy.stats as stats
import os
import logging

from autolabel.schema import LLMAnnotation, ConfidenceCacheEntry
from autolabel.models import BaseModel
from autolabel.cache import BaseCache, SQLAlchemyConfidenceCache

from tenacity import (
    before_sleep_log,
    retry,
    stop_after_attempt,
    wait_exponential,
)

logger = logging.getLogger(__name__)


class ConfidenceCalculator:
    TTL_MS = 60 * 60 * 24 * 365 * 3 * 1000  # 3 years

    def __init__(
        self,
        score_type: str = "logprob_average",
        llm: Optional[BaseModel] = None,
        cache: Optional[BaseCache] = None,
    ) -> None:
        self.score_type = score_type
        self.llm = llm
<<<<<<< HEAD
        self.cache = cache
        self.tokens_to_ignore = {"<unk>"}
=======
        self.tokens_to_ignore = {"<unk>", "", "\\n"}
>>>>>>> 72849874
        self.SUPPORTED_CALCULATORS = {
            "logprob_average": self.logprob_average,
            "p_true": self.p_true,
            "logprob_average_per_key": self.logprob_average_per_key,
        }
        self.BASE_API = "https://refuel-llm.refuel.ai/"
        self.REFUEL_API_ENV = "REFUEL_API_KEY"
        if self.REFUEL_API_ENV in os.environ and os.environ[self.REFUEL_API_ENV]:
            self.REFUEL_API_KEY = os.environ[self.REFUEL_API_ENV]
        else:
            self.REFUEL_API_KEY = None

    def logprob_average(
        self,
        logprobs: list,
        **kwargs,
    ) -> float:
        """
        This function has only been tested with the Davinci model so far
        It expects that model_generation contains generation info which has a key
        called "logprobs". This dictionary further must contain "top_logprobs"
        that is a list of JSONs mapping tokens to their logprobs
        """
        logprob_cumulative, count = 0, 0
        for token in logprobs:
            token_str = list(token.keys())[0]
            if token_str.strip() not in self.tokens_to_ignore:
                logprob_cumulative += (
                    token[token_str]
                    if token[token_str] >= 0
                    else math.e ** (token[token_str])
                )
                count += 1
        return logprob_cumulative / count if count > 0 else 0

    def logprob_average_per_key(
        self,
        logprobs: list,
        keys: list,
        **kwargs,
    ):
        """
        This function calculates the confidence score per key. This will return
        a confidence score per key.
        """

        # Find all '"' and '",'
        # This is a hacky way to find all the keys in the prompt
        indices = []
        for ind, logprob in enumerate(logprobs):
            key = list(logprob.keys())[0]
            if key == '"' or key == '",':
                indices.append(ind)
        if len(indices) != 4 * len(keys):
            logger.error("Unable to find all keys in prompt")
            return {key: 0 for key in keys}

        # Find the logprob for each key
        logprob_per_key = {}
        for i, key in enumerate(keys):
            logprob_per_key[key] = self.logprob_average(
                logprobs[indices[4 * i + 2] + 1 : indices[4 * i + 3]]
            )
        return logprob_per_key

    def p_true(self, model_generation: LLMAnnotation, **kwargs) -> float:
        p_true_prompt = f"{model_generation.prompt}{model_generation.raw_response} \n Is the answer to the last example correct? Answer in one word on the same line [Yes/No]: "

        if self.llm.returns_token_probs():
            response = self.llm.label([p_true_prompt])
            response_logprobs = response.generations[0][0].generation_info["logprobs"][
                "top_logprobs"
            ]
        else:
            yes_logprob = self.compute_confidence(p_true_prompt, "Yes")
            no_logprob = self.compute_confidence(p_true_prompt, "No")
            response_logprobs = (
                yes_logprob
                if list(yes_logprob[0].values())[0] > list(no_logprob[0].values())[0]
                else no_logprob
            )
        for token in response_logprobs:
            token_str = list(token.keys())[0]
            if token_str.lower() == "yes":
                return math.e ** token[token_str]
            elif token_str.lower() == "no":
                return -math.e ** token[token_str]
        return 0

    def calculate(self, model_generation: LLMAnnotation, **kwargs) -> float:
        if self.score_type not in self.SUPPORTED_CALCULATORS:
            raise NotImplementedError()

        logprobs = None
        if not self.llm.returns_token_probs():
            if model_generation.raw_response == "":
                model_generation.confidence_score = 0
                return model_generation.confidence_score
            if self.cache:
                cache_entry = ConfidenceCacheEntry(
                    prompt=model_generation.prompt,
                    raw_response=model_generation.raw_response,
                    score_type=self.score_type,
                )
                logprobs = self.cache.lookup(cache_entry)
                cache_miss = False

                # On cache miss, compute confidence using API call
                if logprobs == None:
                    cache_miss = True
                    logprobs = self.compute_confidence(
                        model_generation.prompt, model_generation.raw_response
                    )
        else:
            if model_generation.generation_info is None:
                logger.debug("No generation info found")
                model_generation.confidence_score = 0
                return model_generation
            logprobs = model_generation.generation_info["logprobs"]["top_logprobs"]

        keys = None
        if self.score_type == "logprob_average_per_key":
            assert isinstance(
                model_generation.label, dict
            ), "logprob_average_per_key requires a dict label from attribute extraction"
            keys = model_generation.label.keys()

        confidence = self.SUPPORTED_CALCULATORS[self.score_type](
            model_generation=model_generation,
            logprobs=logprobs,
            keys=keys,
            **kwargs,
        )
        model_generation.confidence_score = confidence

        # On cache miss, update cache
        if self.cache and cache_miss:
            cache_entry = ConfidenceCacheEntry(
                prompt=model_generation.prompt,
                raw_response=model_generation.raw_response,
                logprobs=logprobs,
                score_type=self.score_type,
                ttl_ms=self.TTL_MS,
            )
            self.cache.update(cache_entry)
        return confidence

    @retry(
        reraise=True,
        stop=stop_after_attempt(5),
        wait=wait_exponential(multiplier=1, min=2, max=10),
        before_sleep=before_sleep_log(logger, logging.WARNING),
    )
    def _call_with_retry(self, model_input, model_output) -> requests.Response:
        payload = {
            "data": {"model_input": model_input, "model_output": model_output},
            "task": "confidence",
        }
        headers = {"refuel_api_key": self.REFUEL_API_KEY}
        response = requests.post(self.BASE_API, json=payload, headers=headers)
        # raise Exception if status != 200
        response.raise_for_status()
        return response

    def compute_confidence(self, model_input, model_output) -> Union[dict, List[dict]]:
        try:
            if self.REFUEL_API_KEY is None:
                logger.error(
                    f"Did not find {self.REFUEL_API_ENV}, please add an environment variable"
                    f" `{self.REFUEL_API_ENV}` which contains it"
                )
                return [{"": 0.5}]
            else:
                response = self._call_with_retry(model_input, model_output)
                return json.loads(response.json()["body"])
        except Exception as e:
            # This signifies an error in computing confidence score
            # using the API. We give it a score of 0.5 and go ahead
            # for now.
            logger.error(
                f"Unable to compute confidence score: {e}",
            )
            return [{"": 0.5}]

    @classmethod
    def compute_completion(cls, confidence: List[float], threshold: float) -> float:
        return sum([i > threshold for i in confidence]) / float(len(confidence))

    @classmethod
    def compute_auroc(
        cls, match: List[int], confidence: List[float], plot: bool = False
    ) -> Tuple[float, List[float]]:
        try:
            import sklearn
        except ImportError:
            raise ValueError(
                "Could not import sklearn python package. "
                "Please it install it with `pip install scikit-learn`."
            )

        if len(set(match)) == 1:
            # ROC AUC score is not defined for a label list with
            # just one prediction
            return 1.0, [0]
        area = sklearn.metrics.roc_auc_score(match, confidence)
        fpr, tpr, thresholds = sklearn.metrics.roc_curve(match, confidence, pos_label=1)
        fpr, tpr, thresholds = (
            fpr[1:],
            tpr[1:],
            thresholds[1:],
        )  # first element is always support = 0. Can safely ignore.
        if plot:
            try:
                import matplotlib.pyplot as plt
            except ImportError:
                raise ValueError(
                    "Could not import matplotlib python package. "
                    "Please it install it with `pip install matplotlib`."
                )
            print(f"FPR: {fpr}")
            print(f"TPR: {tpr}")
            print(f"Thresholds: {thresholds}")
            print(
                f"Completion Rate: {[ConfidenceCalculator.compute_completion(confidence, i) for i in thresholds]}"
            )
            plt.plot(
                fpr,
                tpr,
                color="darkorange",
                label="ROC curve (area = %0.2f)" % area,
            )
            plt.plot([0, 1], [0, 1], color="navy", linestyle="--")
            plt.xlim([0.0, 1.0])
            plt.ylim([0.0, 1.05])
            plt.xlabel("False Positive Rate")
            plt.ylabel("True Positive Rate")
            plt.title("Receiver operating characteristic example")
            plt.legend(loc="lower right")
            plt.savefig("AUROC_CURVE.png")
            plt.close()
        return area, thresholds

    @classmethod
    def plot_data_distribution(
        cls,
        match: List[int],
        confidence: List[float],
        plot_name: str = "temp.png",
        save_data: bool = True,
    ) -> None:
        try:
            import matplotlib.pyplot as plt
        except ImportError:
            raise ValueError(
                "Could not import matplotlib python package. "
                "Please it install it with `pip install matplotlib`."
            )

        if save_data:
            pkl.dump(match, open("matches.pkl", "wb"))
            pkl.dump(confidence, open("confidences.pkl", "wb"))

        normalized_conf = stats.zscore(np.array(confidence))

        correct = [
            normalized_conf[i] for i in range(len(normalized_conf)) if match[i] == 1
        ]
        incorrect = [
            normalized_conf[i] for i in range(len(normalized_conf)) if match[i] == 0
        ]

        bins = np.linspace(-3, 1, 100)
        plt.hist(correct, bins, alpha=0.5, label="Correct Conf")
        plt.hist(incorrect, bins, alpha=0.5, label="Incorrect Conf")
        plt.legend(loc="upper right")
        plt.savefig(plot_name)
        plt.close()<|MERGE_RESOLUTION|>--- conflicted
+++ resolved
@@ -33,12 +33,8 @@
     ) -> None:
         self.score_type = score_type
         self.llm = llm
-<<<<<<< HEAD
         self.cache = cache
-        self.tokens_to_ignore = {"<unk>"}
-=======
         self.tokens_to_ignore = {"<unk>", "", "\\n"}
->>>>>>> 72849874
         self.SUPPORTED_CALCULATORS = {
             "logprob_average": self.logprob_average,
             "p_true": self.p_true,
