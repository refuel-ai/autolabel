--- conflicted
+++ resolved
@@ -259,12 +259,8 @@
         eval_result = None
         # if true labels are provided, evaluate accuracy of predictions
         if gt_labels:
-<<<<<<< HEAD
-            eval_result = self.task.eval(llm_labels, gt_labels)
+            eval_result = self.task.eval(llm_labels, gt_labels[: len(llm_labels)])
             combined_metrics = {}
-=======
-            eval_result = self.task.eval(llm_labels, gt_labels[: len(llm_labels)])
->>>>>>> 03fd8c29
             # TODO: serialize and write to file
             for m in eval_result:
                 if isinstance(m.value, list):
