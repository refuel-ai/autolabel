--- conflicted
+++ resolved
@@ -69,47 +69,29 @@
         example_selector: Optional[BaseExampleSelector] = None,
         create_task: Optional[bool] = False,
         console_output: Optional[bool] = True,
-<<<<<<< HEAD
-        generation_cache: Optional[BaseCache] = None,
-        transform_cache: Optional[BaseCache] = None,
-        confidence_cache: Optional[BaseCache] = None,
-=======
         generation_cache: Optional[BaseCache] = SQLAlchemyGenerationCache(),
         transform_cache: Optional[BaseCache] = SQLAlchemyTransformCache(),
->>>>>>> 72849874
+        confidence_cache: Optional[BaseCache] = SQLAlchemyConfidenceCache(),
     ) -> None:
         self.create_task = create_task
         self.db = StateManager() if self.create_task else None
         self.generation_cache = generation_cache
         self.transform_cache = transform_cache
-<<<<<<< HEAD
         self.confidence_cache = confidence_cache
-        if cache:
-            logger.warning(
-                f"cache parameter is deprecated and will be removed soon. Please use generation_cache and transform_cache instead."
-            )
-            self.generation_cache = (
-                generation_cache if generation_cache else SQLAlchemyGenerationCache()
-            )
-            self.transform_cache = (
-                transform_cache if transform_cache else SQLAlchemyTransformCache()
-            )
-            self.confidence_cache = (
-                confidence_cache if confidence_cache else SQLAlchemyConfidenceCache()
-            )
-=======
         if not cache:
             logger.warning(
-                f"cache parameter is deprecated and will be removed soon. Please use generation_cache and transform_cache instead."
+                f"cache parameter is deprecated and will be removed soon. Please use generation_cache, transform_cache and confidence_cache instead."
             )
             self.generation_cache = None
             self.transform_cache = None
+            self.confidence_cache = None
 
         if self.generation_cache is not None:
             self.generation_cache.initialize()
         if self.transform_cache is not None:
             self.transform_cache.initialize()
->>>>>>> 72849874
+        if self.confidence_cache is not None:
+            self.confidence_cache.initialize()
 
         self.console = Console(quiet=not console_output)
 
