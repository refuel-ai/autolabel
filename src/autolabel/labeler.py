--- conflicted
+++ resolved
@@ -5,26 +5,9 @@
 import pandas as pd
 from loguru import logger
 from rich import print as pprint
-<<<<<<< HEAD
 from rich.console import Console
 from rich.prompt import Confirm
-from typing import Tuple, List, Dict, Union, Optional
 import pandas as pd
-import sys
-=======
-from rich.console import Console, Group
-from rich.live import Live
-from rich.progress import (
-    BarColumn,
-    MofNCompleteColumn,
-    Progress,
-    TextColumn,
-    TimeElapsedColumn,
-    TimeRemainingColumn,
-)
-from rich.prompt import Confirm
-from rich.table import Table
->>>>>>> ad7e004d
 
 from autolabel.cache import SQLAlchemyCache
 from autolabel.confidence import ConfidenceCalculator
@@ -35,15 +18,7 @@
 from autolabel.models import BaseModel, ModelFactory
 from autolabel.schema import LLMAnnotation, MetricResult, TaskRun, TaskStatus
 from autolabel.tasks import TaskFactory
-<<<<<<< HEAD
-from autolabel.database import StateManager
-from autolabel.schema import TaskRun, TaskStatus
-from autolabel.data_models import TaskRunModel, AnnotationModel
-from autolabel.configs import AutolabelConfig
 from autolabel.utils import track, track_with_stats, print_table
-
-=======
->>>>>>> ad7e004d
 
 console = Console()
 
@@ -310,22 +285,8 @@
                     table[m.name] = m.value
                 else:
                     print(f"Metric: {m.name}: {m.value}")
-<<<<<<< HEAD
-            print(f"Actual Cost: {cost}")
+            print(f"Actual Cost: {round(cost, 4)}")
             print_table(table, console=console)
-=======
-            print(f"Actual Cost: {round(cost, 4)}")
-            table = Table()
-            for col_name in table_column_names:
-                table.add_column(col_name, style="bold cyan")
-            num_rows = 0 if len(table_columns) == 0 else len(table_columns[0])
-            for curr_row in range(num_rows):
-                row_values = [
-                    str(table_columns[i][curr_row]) for i in range(len(table_columns))
-                ]
-                table.add_row(*row_values)
-            console.print(table)
->>>>>>> ad7e004d
 
         # Write output to CSV
         output_df = df.copy()
