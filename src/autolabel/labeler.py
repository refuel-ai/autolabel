--- conflicted
+++ resolved
@@ -272,12 +272,7 @@
                 max_input_tokens=self.llm.DEFAULT_CONTEXT_LENGTH,
                 get_num_tokens=self.llm.get_num_tokens,
             )
-<<<<<<< HEAD
-            logger.info(f"Final prompt: {final_prompt}")
-=======
->>>>>>> 20d23eac
             response = await self.llm.label([final_prompt])
-            logger.info(f"Response: {response}")
             for i, generations, error, latency in zip(
                 range(len(response.generations)),
                 response.generations,
