import asyncio
import io
import json
import logging
import os
import pickle
from typing import Dict, List, Optional, Tuple, Union

import numpy as np
import pandas as pd
from rich import print as pprint
from rich.console import Console
from rich.prompt import Confirm
from transformers import AutoTokenizer

from autolabel.cache import (
    BaseCache,
    SQLAlchemyConfidenceCache,
    SQLAlchemyGenerationCache,
    SQLAlchemyTransformCache,
)
from autolabel.confidence import ConfidenceCalculator
from autolabel.configs import AutolabelConfig
from autolabel.data_models import AnnotationModel, TaskRunModel
from autolabel.database import StateManager
from autolabel.dataset import AutolabelDataset
from autolabel.few_shot import (
    DEFAULT_EMBEDDING_PROVIDER,
    PROVIDER_TO_MODEL,
    BaseExampleSelector,
    ExampleSelectorFactory,
)
from autolabel.few_shot.label_selector import LabelSelector
from autolabel.metrics import BaseMetric
from autolabel.models import BaseModel, ModelFactory
from autolabel.schema import (
    AUTO_CONFIDENCE_CHUNKING_COLUMN,
    AggregationFunction,
    LLMAnnotation,
    MetricResult,
    TaskRun,
    TaskStatus,
    TaskType,
)
from autolabel.tasks import TaskFactory
from autolabel.transforms import BaseTransform, TransformFactory
from autolabel.utils import (
    gather_async_tasks_with_progress,
    get_format_variables,
    in_notebook,
    maybe_round,
    print_table,
    safe_serialize_to_string,
    track,
    track_with_stats,
)

logger = logging.getLogger(__name__)
logging.getLogger("httpx").setLevel(logging.WARNING)


COST_TABLE_STYLES = {
    "parameter": "magenta bold",
    "value": "green bold",
}
METRIC_TABLE_STYLE = "cyan bold"

MERGE_FUNCTION = {
    AggregationFunction.MAX: np.max,
    AggregationFunction.MEAN: np.mean,
}


class LabelingAgent:
    COST_KEY = "Cost in $"
    CONFIDENCE_MAX_CONTEXT_LENGTH = 3400

    def __init__(
        self,
        config: Union[AutolabelConfig, str, dict],
        cache: Optional[bool] = True,
        example_selector: Optional[BaseExampleSelector] = None,
        create_task: Optional[bool] = False,
        console_output: Optional[bool] = True,
        generation_cache: Optional[BaseCache] = SQLAlchemyGenerationCache(),
        transform_cache: Optional[BaseCache] = SQLAlchemyTransformCache(),
        confidence_cache: Optional[BaseCache] = SQLAlchemyConfidenceCache(),
        confidence_tokenizer: Optional[AutoTokenizer] = None,
    ) -> None:
        self.create_task = create_task
        self.db = StateManager() if self.create_task else None
        self.generation_cache = generation_cache
        self.transform_cache = transform_cache
        self.confidence_cache = confidence_cache
        if not cache:
            logger.warning(
                f"cache parameter is deprecated and will be removed soon. Please use generation_cache, transform_cache and confidence_cache instead."
            )
            self.generation_cache = None
            self.transform_cache = None
            self.confidence_cache = None

        if self.generation_cache is not None:
            self.generation_cache.initialize()
        if self.transform_cache is not None:
            self.transform_cache.initialize()
        if self.confidence_cache is not None:
            self.confidence_cache.initialize()

        self.console = Console(quiet=not console_output)

        self.config = (
            config if isinstance(config, AutolabelConfig) else AutolabelConfig(config)
        )
        self.task = TaskFactory.from_config(self.config)
        self.llm: BaseModel = ModelFactory.from_config(
            self.config, cache=self.generation_cache
        )

        if self.config.confidence_chunk_column():
            if not confidence_tokenizer:
                self.confidence_tokenizer = AutoTokenizer.from_pretrained(
                    "google/flan-t5-xxl"
                )
            else:
                self.confidence_tokenizer = confidence_tokenizer
        score_type = "logprob_average"
        if self.config.task_type() == TaskType.ATTRIBUTE_EXTRACTION:
            score_type = "logprob_average_per_key"
        self.confidence = ConfidenceCalculator(
            score_type=score_type,
            llm=self.llm,
            cache=self.confidence_cache,
        )

        self.example_selector = example_selector

        # Only used if we don't use task management
        self.all_annotations = []

        if self.create_task:
            logger.warning(
                f"create_task parameter is deprecated and will be removed soon. The LLM calls are getting cached and should handle most use cases."
            )

        if in_notebook():
            import nest_asyncio

            nest_asyncio.apply()

    def run(
        self,
        dataset: AutolabelDataset,
        output_name: Optional[str] = None,
        max_items: Optional[int] = None,
        start_index: int = 0,
        additional_metrics: Optional[List[BaseMetric]] = [],
        skip_eval: Optional[bool] = False,
<<<<<<< HEAD
    ) -> AutolabelDataset:
=======
    ) -> Tuple[pd.Series, pd.DataFrame, List[MetricResult]]:
        return asyncio.run(
            self.arun(
                dataset=dataset,
                output_name=output_name,
                max_items=max_items,
                start_index=start_index,
                additional_metrics=additional_metrics,
                skip_eval=skip_eval,
            )
        )

    async def arun(
        self,
        dataset: AutolabelDataset,
        output_name: Optional[str] = None,
        max_items: Optional[int] = None,
        start_index: int = 0,
        additional_metrics: Optional[List[BaseMetric]] = [],
        skip_eval: Optional[bool] = False,
    ) -> Tuple[pd.Series, pd.DataFrame, List[MetricResult]]:
>>>>>>> 93506adb
        """Labels data in a given dataset. Output written to new CSV file.

        Args:
            dataset: path to CSV dataset to be annotated
            max_items: maximum items in dataset to be annotated
            output_name: custom name of output CSV file
            start_index: skips annotating [0, start_index)
        """

        dataset = dataset.get_slice(max_items=max_items, start_index=start_index)

        if self.create_task:
            self.db.initialize()
            self.dataset_obj = self.db.initialize_dataset(dataset.df, self.config)
            self.task_object = self.db.initialize_task(self.config)
        else:
            self.all_annotations = []

        if isinstance(dataset, str):
            csv_file_name = (
                output_name
                if output_name
                else f"{dataset.replace('.csv','')}_labeled.csv"
            )
        else:
            csv_file_name = f"{self.config.task_name()}_labeled.csv"

        if self.create_task:
            # Initialize task run and check if it already exists
            self.task_run = self.db.get_task_run(
                self.task_object.id, self.dataset_obj.id
            )
            # Resume/Delete the task if it already exists or create a new task run
            if self.task_run:
                logger.info("Task run already exists.")
                self.task_run = self.handle_existing_task_run(
                    self.task_run,
                    csv_file_name,
                    gt_labels=dataset.gt_labels,
                    additional_metrics=additional_metrics,
                )
            else:
                self.task_run = self.db.create_task_run(
                    csv_file_name, self.task_object.id, self.dataset_obj.id
                )

        # Get the seed examples from the dataset config
        seed_examples = self.config.few_shot_example_set()

        # If this dataset config is a string, read the corrresponding csv file
        if isinstance(seed_examples, str):
            seed_loader = AutolabelDataset(seed_examples, self.config)
            seed_examples = seed_loader.inputs

        # Check explanations are present in data if explanation_column is passed in
        if (
            self.config.explanation_column()
            and len(seed_examples) > 0
            and self.config.explanation_column() not in list(seed_examples[0].keys())
        ):
            raise ValueError(
                f"Explanation column {self.config.explanation_column()} not found in dataset.\nMake sure that explanations were generated using labeler.generate_explanations(seed_file)."
            )

        if self.example_selector is None:
            if (
                self.config.label_selection()
                and self.config.few_shot_algorithm() != "fixed"
            ):
                # TODO: Add support for other few shot algorithms specially semantic similarity
                raise ValueError(
                    "Error: Only 'fixed' few shot example selector is supported for label selection."
                )

            self.example_selector = ExampleSelectorFactory.initialize_selector(
                self.config,
                [safe_serialize_to_string(example) for example in seed_examples],
                dataset.df.keys().tolist(),
                cache=self.generation_cache is not None,
            )

        if self.config.label_selection():
            if self.config.task_type() != TaskType.CLASSIFICATION:
                self.console.print(
                    "Warning: label_selection only supported for classification tasks!"
                )
            else:
                self.label_selector = LabelSelector(
                    config=self.config,
                    embedding_func=PROVIDER_TO_MODEL.get(
                        self.config.embedding_provider(), DEFAULT_EMBEDDING_PROVIDER
                    )(model=self.config.embedding_model_name()),
                )

        current_index = self.task_run.current_index if self.create_task else 0
        cost = 0.0
        postfix_dict = {}

        indices = range(current_index, len(dataset.inputs))
        selected_labels = self.config.labels_list()
        for current_index in track_with_stats(
            indices,
            postfix_dict,
            total=len(dataset.inputs) - current_index,
            console=self.console,
        ):
            chunk = dataset.inputs[current_index]
            examples = []

            if (
                self.config.label_selection()
                and self.config.task_type() == TaskType.CLASSIFICATION
            ):
                # get every column except the one we want to label
                toEmbed = chunk.copy()
                if self.config.label_column() and self.config.label_column() in toEmbed:
                    del toEmbed[self.config.label_column()]

                # convert this to a string
                toEmbed = json.dumps(toEmbed)

                selected_labels = self.label_selector.select_labels(toEmbed)

                if self.example_selector:
                    examples = self.example_selector.select_examples(
                        safe_serialize_to_string(chunk),
                        selected_labels=selected_labels,
                        label_column=self.config.label_column(),
                    )
                else:
                    examples = []
            else:
                if self.example_selector:
                    examples = self.example_selector.select_examples(
                        safe_serialize_to_string(chunk),
                    )

            # Construct Prompt to pass to LLM
            final_prompt = self.task.construct_prompt(
                chunk,
                examples,
                selected_labels=selected_labels,
                max_input_tokens=self.llm.DEFAULT_CONTEXT_LENGTH,
                get_num_tokens=self.llm.get_num_tokens,
            )
<<<<<<< HEAD
            logger.info(f"Prompt: {final_prompt}")
            response = self.llm.label([final_prompt])
            logger.info(f"Response: {response}")
=======

            response = await self.llm.label([final_prompt])
>>>>>>> 93506adb
            for i, generations, error, latency in zip(
                range(len(response.generations)),
                response.generations,
                response.errors,
                response.latencies,
            ):
                input_tokens = self.llm.get_num_tokens(final_prompt)
                if error is not None:
                    annotation = LLMAnnotation(
                        successfully_labeled=False,
                        label=self.task.NULL_LABEL_TOKEN,
                        raw_response="",
                        curr_sample=pickle.dumps(chunk),
                        prompt=final_prompt,
                        confidence_score=0,
                        error=error,
                        input_tokens=input_tokens,
                        cost=0,
                        latency=0,
                    )
                else:
                    annotations = []
                    for generation in generations:
                        annotation = self.task.parse_llm_response(
                            generation, chunk, final_prompt
                        )
                        annotation.confidence_prompt = (
                            self.task.construct_confidence_prompt(chunk, examples)
                        )
                        annotation.input_tokens = input_tokens
                        annotation.output_tokens = self.llm.get_num_tokens(
                            annotation.raw_response
                        )
                        annotation.cost = sum(response.costs)
                        annotation.latency = latency

                        if self.config.confidence():
                            try:
                                annotation.confidence_score = (
                                    await self.get_confidence_score(
                                        annotation, chunk, examples
                                    )
                                )
                            except Exception as e:
                                logger.error(f"Error calculating confidence score: {e}")
                                if (
                                    self.config.task_type()
                                    == TaskType.ATTRIBUTE_EXTRACTION
                                ):
                                    annotation.confidence_score = {}
                                else:
                                    annotation.confidence_score = 0

                        annotations.append(annotation)
                    annotation = self.majority_annotation(annotations)

                # Save the annotation in the database
                self.save_annotation(annotation, current_index, i)

            cost += sum(response.costs)
            postfix_dict[self.COST_KEY] = f"{cost:.2f}"

            # Evaluate the task every eval_every examples
            if not skip_eval and (current_index + 1) % 100 == 0:
                llm_labels = self.get_all_annotations()
                if dataset.gt_labels:
                    eval_result = self.task.eval(
                        llm_labels,
                        (
                            dataset.gt_labels[: len(llm_labels)]
                            if isinstance(dataset.gt_labels, list)
                            else {
                                k: v[: len(llm_labels)]
                                for k, v in dataset.gt_labels.items()
                            }
                        ),
                        additional_metrics=additional_metrics,
                    )

                    for m in eval_result:
                        # This is a row wise metric
                        if isinstance(m.value, list):
                            continue
                        elif m.show_running:
                            postfix_dict[m.name] = (
                                f"{m.value:.4f}"
                                if isinstance(m.value, float)
                                else m.value
                            )

            if self.create_task:
                # Update task run state
                self.task_run = self.save_task_run_state(
                    current_index=current_index + len(chunk)
                )

        llm_labels = self.get_all_annotations()
        eval_result = None
        table = {}

        # if true labels are provided, evaluate accuracy of predictions
        if not skip_eval and dataset.gt_labels:
            eval_result = self.task.eval(
                llm_labels,
                (
                    dataset.gt_labels[: len(llm_labels)]
                    if isinstance(dataset.gt_labels, list)
                    else {k: v[: len(llm_labels)] for k, v in dataset.gt_labels.items()}
                ),
                additional_metrics=additional_metrics,
            )
            # TODO: serialize and write to file
            for m in eval_result:
                if isinstance(m.value, list):
                    continue
                elif m.show_running:
                    table[m.name] = m.value
                else:
                    self.console.print(f"{m.name}:\n{m.value}")

        # print cost
        self.console.print(f"Actual Cost: {maybe_round(cost)}")
        print_table(table, console=self.console, default_style=METRIC_TABLE_STYLE)

        dataset.process_labels(llm_labels, eval_result)
        # Only save to csv if output_name is provided or dataset is a string
        if not output_name and isinstance(dataset, str):
            output_name = (
                dataset.rsplit(".", 1)[0] + "_labeled." + dataset.rsplit(".", 1)[1]
            )

        if output_name:
            dataset.save(output_file_name=output_name)
        return dataset

    def plan(
        self,
        dataset: AutolabelDataset,
        max_items: Optional[int] = None,
        start_index: int = 0,
    ) -> None:
        """Calculates and prints the cost of calling autolabel.run() on a given dataset

        Args:
            dataset: path to a CSV dataset
        """
        dataset = dataset.get_slice(max_items=max_items, start_index=start_index)

        if (
            self.config.confidence()
            and "REFUEL_API_KEY" not in os.environ
            and not self.llm.returns_token_probs()
        ):
            raise ValueError(
                "REFUEL_API_KEY environment variable must be set to compute confidence scores. You can request an API key at https://refuel-ai.typeform.com/llm-access."
            )

        prompt_list = []
        total_cost = 0

        # Get the seed examples from the dataset config
        seed_examples = self.config.few_shot_example_set()

        # If this dataset config is a string, read the corrresponding csv file
        if isinstance(seed_examples, str):
            seed_loader = AutolabelDataset(seed_examples, self.config)
            seed_examples = seed_loader.inputs

        # Check explanations are present in data if explanation_column is passed in
        if (
            self.config.explanation_column()
            and len(seed_examples) > 0
            and self.config.explanation_column() not in list(seed_examples[0].keys())
        ):
            raise ValueError(
                f"Explanation column {self.config.explanation_column()} not found in dataset.\nMake sure that explanations were generated using labeler.generate_explanations(seed_file)."
            )

        self.example_selector = ExampleSelectorFactory.initialize_selector(
            self.config,
            [safe_serialize_to_string(example) for example in seed_examples],
            dataset.df.keys().tolist(),
            cache=self.generation_cache is not None,
        )

        if self.config.label_selection():
            if self.config.task_type() != TaskType.CLASSIFICATION:
                self.console.print(
                    "Warning: label_selection only supported for classification tasks!"
                )
            else:
                self.label_selector = LabelSelector(
                    config=self.config,
                    embedding_func=PROVIDER_TO_MODEL.get(
                        self.config.embedding_provider(), DEFAULT_EMBEDDING_PROVIDER
                    )(model=self.config.embedding_model_name()),
                )

        input_limit = min(len(dataset.inputs), 100) if max_items is None else max_items  # type: ignore
        for input_i in track(
            dataset.inputs[:input_limit],
            description="Generating Prompts...",
            console=self.console,
        ):
            # TODO: Check if this needs to use the example selector
            if self.example_selector:
                examples = self.example_selector.select_examples(
                    safe_serialize_to_string(input_i)
                )
            else:
                examples = []
            if (
                self.config.label_selection()
                and self.config.task_type() == TaskType.CLASSIFICATION
            ):
                selected_labels = self.label_selector.select_labels(input_i["example"])
                final_prompt = self.task.construct_prompt(
                    input_i,
                    examples,
                    selected_labels=selected_labels,
                    max_input_tokens=self.llm.DEFAULT_CONTEXT_LENGTH,
                    get_num_tokens=self.llm.get_num_tokens,
                )
            else:
                final_prompt = self.task.construct_prompt(
                    input_i,
                    examples,
                    max_input_tokens=self.llm.DEFAULT_CONTEXT_LENGTH,
                    get_num_tokens=self.llm.get_num_tokens,
                )
            prompt_list.append(final_prompt)

            # Calculate the number of tokens
            curr_cost = self.llm.get_cost(prompt=final_prompt, label="")
            total_cost += curr_cost

        total_cost = total_cost * (len(dataset.inputs) / input_limit)
        table = {
            "Total Estimated Cost": f"${maybe_round(total_cost)}",
            "Number of Examples": len(dataset.inputs),
            "Average cost per example": f"${maybe_round(total_cost / len(dataset.inputs))}",
        }
        table = {"parameter": list(table.keys()), "value": list(table.values())}

        print_table(
            table, show_header=False, console=self.console, styles=COST_TABLE_STYLES
        )
        self.console.rule("Prompt Example")
        self.console.print(f"{prompt_list[0]}", markup=False)
        self.console.rule()

    async def async_run_transform(
        self, transform: BaseTransform, dataset: AutolabelDataset
    ) -> AutolabelDataset:
        transform_outputs = [
            transform.apply(input_dict) for input_dict in dataset.inputs
        ]

        outputs = await gather_async_tasks_with_progress(
            transform_outputs,
            description=f"Running transform {transform.name()}...",
            console=self.console,
        )
        output_df = pd.DataFrame.from_records(outputs)
        final_df = pd.concat([dataset.df, output_df], axis=1)
        dataset = AutolabelDataset(final_df, self.config)
        return dataset

    def transform(self, dataset: AutolabelDataset) -> AutolabelDataset:
        transforms = []
        for transform_dict in self.config.transforms():
            transforms.append(
                TransformFactory.from_dict(transform_dict, cache=self.transform_cache)
            )
        for transform in transforms:
            dataset = asyncio.run(self.async_run_transform(transform, dataset))

        return dataset

    def handle_existing_task_run(
        self,
        task_run: TaskRun,
        csv_file_name: str,
        gt_labels: List[str] = None,
        additional_metrics: List[BaseMetric] = [],
    ) -> TaskRun:
        """
        Allows for continuing an existing labeling task. The user will be asked whether they wish to continue from where the run previously left off, or restart from the beginning.
        Args:
            task_run: TaskRun to retry
            csv_file_name: path to the dataset we wish to label (only used if user chooses to restart the task)
            gt_labels: If ground truth labels are provided, performance metrics will be displayed, such as label accuracy
        """
        self.console.print(
            f"There is an existing task with following details: {task_run}"
        )
        llm_labels = self.get_all_annotations()
        if gt_labels and len(llm_labels) > 0:
            pprint("Evaluating the existing task...")
            gt_labels = (
                gt_labels[: len(llm_labels)]
                if isinstance(gt_labels, list)
                else {k: v[: len(llm_labels)] for k, v in gt_labels.items()}
            )
            eval_result = self.task.eval(
                llm_labels, gt_labels, additional_metrics=additional_metrics
            )
            table = {}
            for m in eval_result:
                if isinstance(m.value, list):
                    continue
                elif m.show_running:
                    table[m.name] = m.value
                else:
                    self.console.print(f"{m.name}:\n{m.value}")

            print_table(table, console=self.console, default_style=METRIC_TABLE_STYLE)
        self.console.print(f"{task_run.current_index} examples labeled so far.")
        if not Confirm.ask("Do you want to resume the task?"):
            TaskRunModel.delete_by_id(self.db.session, task_run.id)
            self.console.print("Deleted the existing task and starting a new one...")
            task_run = self.db.create_task_run(
                csv_file_name, self.task_object.id, self.dataset_obj.id
            )
        return task_run

    async def get_confidence_score(
        self, annotation: LLMAnnotation, chunk: Dict, examples: List[Dict]
    ) -> Union[float, dict]:
        full_confidence_input = annotation.confidence_prompt + annotation.raw_response
        if (
            self.llm.returns_token_probs()
            or not self.config.confidence_chunk_column()
            or self.get_num_tokens(full_confidence_input)
            < self.CONFIDENCE_MAX_CONTEXT_LENGTH
        ):
            return await self.confidence.calculate(model_generation=annotation)
        key_to_chunk = self.config.confidence_chunk_column()
        if not key_to_chunk:
            raise ValueError(
                "confidence_chunk_column must be set in the config to use confidence_chunk_size"
            )
        if key_to_chunk == AUTO_CONFIDENCE_CHUNKING_COLUMN:
            # If the confidence_chunk_column is set to auto,
            # we choose the column with the most tokens as the chunking column.
            max_tokens = -1
            example_template_keys = get_format_variables(self.config.example_template())
            for key in example_template_keys:
                num_tokens = self.get_num_tokens(chunk[key])
                if num_tokens > max_tokens:
                    max_tokens = num_tokens
                    key_to_chunk = key

        empty_chunk = chunk.copy()
        empty_chunk[key_to_chunk] = ""
        empty_prompt = self.task.construct_confidence_prompt(empty_chunk, examples)
        num_tokens_empty_prompt = self.get_num_tokens(empty_prompt)
        num_tokens_per_chunk = (
            self.config.confidence_chunk_size() - num_tokens_empty_prompt
        )
        confidence_chunks = self.chunk_string(chunk[key_to_chunk], num_tokens_per_chunk)

        confidence_scores = []
        for confidence_chunk in confidence_chunks:
            new_chunk = chunk.copy()
            new_chunk[key_to_chunk] = confidence_chunk
            new_prompt = self.task.construct_confidence_prompt(new_chunk, examples)
            annotation_dict = annotation.dict()
            annotation_dict["confidence_prompt"] = new_prompt
            confidence_scores.append(
                await self.confidence.calculate(
                    model_generation=LLMAnnotation(**annotation_dict),
                )
            )

        merge_function = MERGE_FUNCTION[self.config.confidence_merge_function()]
        if isinstance(confidence_scores[0], dict):
            merged_confidence = {}
            for key in confidence_scores[0].keys():
                merged_confidence[key] = merge_function(
                    [conf[key] for conf in confidence_scores]
                )
            return merged_confidence
        else:
            merged_confidence = merge_function(confidence_scores)
            return merged_confidence

    def save_task_run_state(
        self, current_index: int = None, status: TaskStatus = "", error: str = ""
    ) -> TaskRun:
        """Saves the current state of the Task being performed"""
        # Save the current state of the task
        if error:
            self.task_run.error = error
        if status:
            self.task_run.status = status
        if current_index:
            self.task_run.current_index = current_index
        return TaskRunModel.update(self.db.session, self.task_run)

    def majority_annotation(
        self, annotation_list: List[LLMAnnotation]
    ) -> LLMAnnotation:
        labels = [a.label for a in annotation_list]
        counts = {}
        for ind, label in enumerate(labels):
            # Needed for named entity recognition which outputs lists instead of strings
            label = str(label)

            if label not in counts:
                counts[label] = (1, ind)
            else:
                counts[label] = (counts[label][0] + 1, counts[label][1])
        max_label = max(counts, key=lambda x: counts[x][0])
        return annotation_list[counts[max_label][1]]

    def generate_explanations(
        self,
        seed_examples: Union[str, List[Dict]],
        include_label: bool = True,
    ) -> List[Dict]:
        """Use LLM to generate explanations for why examples are labeled the way that they are."""
        out_file = None
        if isinstance(seed_examples, str):
            out_file = seed_examples
            seed_loader = AutolabelDataset(seed_examples, self.config)
            seed_examples = seed_loader.inputs

        explanation_column = self.config.explanation_column()
        if not explanation_column:
            raise ValueError(
                "The explanation column needs to be specified in the dataset config."
            )

        for seed_example in track(
            seed_examples,
            description="Generating explanations",
            console=self.console,
        ):
            explanation_prompt = self.task.get_explanation_prompt(
                seed_example, include_label=include_label
            )
            if self.task.image_col is not None:
                explanation_prompt = json.dumps(
                    {
                        "text": explanation_prompt,
                        "image_url": seed_example[self.task.image_col],
                    }
                )
            explanation = self.llm.label([explanation_prompt])
            explanation = explanation.generations[0][0].text
            seed_example[explanation_column] = str(explanation) if explanation else ""

        if out_file:
            df = pd.DataFrame.from_records(seed_examples)
            df.to_csv(out_file, index=False)

        return seed_examples

    def generate_synthetic_dataset(self) -> AutolabelDataset:
        columns = get_format_variables(self.config.example_template())
        df = pd.DataFrame(columns=columns)
        for label in track(
            self.config.labels_list(),
            description="Generating dataset",
            console=self.console,
        ):
            prompt = self.task.get_generate_dataset_prompt(label)

            result = self.llm.label([prompt])
            if result.errors[0] is not None:
                self.console.print(
                    f"Error generating rows for label {label}: {result.errors[0]}"
                )
            else:
                response = result.generations[0][0].text.strip()

                response = io.StringIO(response)
                label_df = pd.read_csv(response, sep=self.config.delimiter())
                label_df[self.config.label_column()] = label
                df = pd.concat([df, label_df], axis=0, ignore_index=True)
        return AutolabelDataset(df, self.config)

    def clear_cache(self, use_ttl: bool = True):
        """
        Clears the generation and transformation cache from autolabel.
        Args:
            use_ttl: If true, only clears the cache if the ttl has expired.
        """
        self.generation_cache.clear(use_ttl=use_ttl)
        self.transform_cache.clear(use_ttl=use_ttl)

    def save_annotation(self, annotation: LLMAnnotation, current_index: int, i: int):
        if self.create_task:
            # Store the annotation in the database
            AnnotationModel.create_from_llm_annotation(
                self.db.session,
                annotation,
                current_index + i,
                self.task_run.id,
            )
        else:
            self.all_annotations.append(annotation)

    def get_all_annotations(self):
        if self.create_task:
            db_result = AnnotationModel.get_annotations_by_task_run_id(
                self.db.session, self.task_run.id
            )
            return [pickle.loads(a.llm_annotation) for a in db_result]
        else:
            return self.all_annotations

    def get_num_tokens(self, inp: str) -> int:
        """Returns the number of tokens in the prompt"""
        return len(self.confidence_tokenizer.encode(str(inp)))

    def chunk_string(self, inp: str, chunk_size: int) -> List[str]:
        """Chunks the input string into chunks of size chunk_size"""
        tokens = self.confidence_tokenizer.encode(inp)
        chunks = [tokens[i : i + chunk_size] for i in range(0, len(tokens), chunk_size)]
        return [self.confidence_tokenizer.decode(chunk) for chunk in chunks]<|MERGE_RESOLUTION|>--- conflicted
+++ resolved
@@ -156,9 +156,6 @@
         start_index: int = 0,
         additional_metrics: Optional[List[BaseMetric]] = [],
         skip_eval: Optional[bool] = False,
-<<<<<<< HEAD
-    ) -> AutolabelDataset:
-=======
     ) -> Tuple[pd.Series, pd.DataFrame, List[MetricResult]]:
         return asyncio.run(
             self.arun(
@@ -180,7 +177,6 @@
         additional_metrics: Optional[List[BaseMetric]] = [],
         skip_eval: Optional[bool] = False,
     ) -> Tuple[pd.Series, pd.DataFrame, List[MetricResult]]:
->>>>>>> 93506adb
         """Labels data in a given dataset. Output written to new CSV file.
 
         Args:
@@ -326,14 +322,8 @@
                 max_input_tokens=self.llm.DEFAULT_CONTEXT_LENGTH,
                 get_num_tokens=self.llm.get_num_tokens,
             )
-<<<<<<< HEAD
-            logger.info(f"Prompt: {final_prompt}")
-            response = self.llm.label([final_prompt])
-            logger.info(f"Response: {response}")
-=======
 
             response = await self.llm.label([final_prompt])
->>>>>>> 93506adb
             for i, generations, error, latency in zip(
                 range(len(response.generations)),
                 response.generations,
