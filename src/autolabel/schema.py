--- conflicted
+++ resolved
@@ -222,9 +222,7 @@
 
     WEBPAGE_TRANSFORM = "webpage_transform"
     PDF = "pdf"
-<<<<<<< HEAD
     IMAGE = "image"
-=======
 
 
 class TransformCacheEntry(BaseModel):
@@ -242,5 +240,4 @@
         """
         Generates a unique ID for the given transform cache configuration
         """
-        return calculate_md5([self.transform_name, self.transform_params, self.input])
->>>>>>> 1a76ce70
+        return calculate_md5([self.transform_name, self.transform_params, self.input])