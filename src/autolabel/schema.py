from datetime import datetime
from enum import Enum
from typing import Any, Dict, List, Optional, Union

import pandas as pd
from langchain.schema import Generation
from pydantic import BaseModel

from autolabel.configs import AutolabelConfig
from autolabel.utils import calculate_md5


class ModelProvider(str, Enum):
    """Enum containing all LLM providers currently supported by autolabeler"""

    OPENAI = "openai"
    ANTHROPIC = "anthropic"
    HUGGINGFACE_PIPELINE = "huggingface_pipeline"
    REFUEL = "refuel"
    GOOGLE = "google"
    COHERE = "cohere"
    CUSTOM = "custom"


class TaskType(str, Enum):
    """Enum containing all the types of tasks that autolabeler currently supports"""

    CLASSIFICATION = "classification"
    NAMED_ENTITY_RECOGNITION = "named_entity_recognition"
    QUESTION_ANSWERING = "question_answering"
    ENTITY_MATCHING = "entity_matching"
    MULTILABEL_CLASSIFICATION = "multilabel_classification"


class FewShotAlgorithm(str, Enum):
    """Enum of supported algorithms for choosing which examples to provide the LLM in its instruction prompt"""

    FIXED = "fixed"
    SEMANTIC_SIMILARITY = "semantic_similarity"
    MAX_MARGINAL_RELEVANCE = "max_marginal_relevance"
    LABEL_DIVERSITY_RANDOM = "label_diversity_random"
    LABEL_DIVERSITY_SIMILARITY = "label_diversity_similarity"


class TaskStatus(str, Enum):
    ACTIVE = "active"


class MetricType(str, Enum):
    """Enum of supported performance metrics. Some metrics are always available (task agnostic), while others are only supported by certain types of tasks"""

    # Task agnostic
    SUPPORT = "support"
    COMPLETION_RATE = "completion_rate"
    # Classification metrics
    ACCURACY = "accuracy"
    CONFUSION_MATRIX = "confusion_matrix"
    LABEL_DISTRIBUTION = "label_distribution"
    F1 = "f1"
    F1_MICRO = "f1_micro"
    F1_MACRO = "f1_macro"
    F1_WEIGHTED = "f1_weighted"
    TEXT_PARTIAL_MATCH = "text_partial_match"
    # Confidence metrics
    AUROC = "auroc"
    THRESHOLD = "threshold"

    # Aggregate Metrics
    CLASSIFICATION_REPORT = "classification_report"


class F1Type(str, Enum):
    MULTI_LABEL = "multi_label"
    TEXT = "text"


class MetricResult(BaseModel):
    """Contains performance metrics gathered from autolabeler runs"""

    name: str
    value: Any
    show_running: Optional[bool] = True


class ErrorType(str, Enum):
    """Enum of supported error types"""

    LLM_PROVIDER_ERROR = "llm_provider_error"
    PARSING_ERROR = "parsing_error"
    OUTPUT_GUIDELINES_NOT_FOLLOWED_ERROR = "output_guidelines_not_followed_error"
    EMPTY_RESPONSE_ERROR = "empty_response_error"


class LabelingError(BaseModel):
    """Contains information about an error that occurred during the labeling process"""

    error_type: ErrorType
    error_message: str


class LLMAnnotation(BaseModel):
    """Contains label information of a given data point, including the generated label, the prompt given to the LLM, and the LLMs response. Optionally includes a confidence_score if supported by the model"""

    successfully_labeled: bool
    label: Any
    curr_sample: Optional[bytes] = ""
    confidence_score: Optional[float] = None
    generation_info: Optional[Dict[str, Any]] = None
    raw_response: Optional[str] = ""
    explanation: Optional[str] = ""
    prompt: Optional[str] = ""
    error: Optional[LabelingError] = None


class Dataset(BaseModel):
    """Contains Dataset parameters, including input file path, indexes for state management (e.g. job batching and retries), and a unique ID"""

    id: str
    input_file: str
    start_index: int
    end_index: int

    class Config:
        orm_mode = True

    @classmethod
    def create_id(
        self,
        dataset: Union[str, pd.DataFrame],
        config: AutolabelConfig,
        start_index: int,
        max_items: int,
    ) -> str:
        """
        Generates a unique ID for the given Dataset configuration
        Args:
            dataset: either 1) input file name or 2) pandas Dataframe
            config:  AutolabelConfig object containing project settings
            start_index: index to begin labeling job at (used for job batching, retries, state management)
            max_items: number of data points to label, beginning at start_index

        Returns:
            filehash: a unique ID generated from an MD5 hash of the functions parameters
        """
        if isinstance(dataset, str):
            filehash = calculate_md5(
                [open(dataset, "rb"), config._dataset_config, start_index, max_items]
            )
        else:
            filehash = calculate_md5(
                [dataset.to_csv(), config._dataset_config, start_index, max_items]
            )
        return filehash


class Task(BaseModel):
    id: str
    task_type: TaskType
    model_name: str
    config: str

    class Config:
        orm_mode = True

    @classmethod
    def create_id(self, config: AutolabelConfig) -> str:
        filehash = calculate_md5(config.config)
        return filehash


class TaskRun(BaseModel):
    id: Optional[str] = None
    created_at: datetime
    task_id: str
    dataset_id: str
    current_index: int
    output_file: str
    status: TaskStatus
    error: Optional[str] = None
    metrics: Optional[Dict[str, Any]] = None

    class Config:
        orm_mode = True


class Annotation(BaseModel):
    id: Optional[str] = None
    index: int
    llm_annotation: Optional[LLMAnnotation] = None

    class Config:
        orm_mode = True


class GenerationCacheEntry(BaseModel):
    model_name: str
    prompt: str
    model_params: str
    generations: Optional[List[Generation]] = None
    creation_time_ms: Optional[int] = -1
    ttl_ms: Optional[int] = -1

    class Config:
        orm_mode = True


class RefuelLLMResult(BaseModel):
    """List of generated outputs. This is a List[List[]] because
    each input could have multiple candidate generations."""

    generations: List[List[Generation]]

    """Errors encountered while running the labeling job"""
    errors: List[Optional[LabelingError]]

    """Costs incurred during the labeling job"""
<<<<<<< HEAD
    costs: Optional[List[float]] = []


class TransformType(str, Enum):
    """Enum containing all Transforms supported by autolabel"""

    WEBPAGE_TRANSFORM = "webpage_transform"
    PDF = "pdf"
    IMAGE = "image"


class TransformCacheEntry(BaseModel):
    transform_name: TransformType
    transform_params: Dict[str, Any]
    input: Dict[str, Any]
    output: Optional[Dict[str, Any]] = None
    creation_time_ms: Optional[int] = -1
    ttl_ms: Optional[int] = -1

    class Config:
        orm_mode = True

    def get_id(self) -> str:
        """
        Generates a unique ID for the given transform cache configuration
        """
        return calculate_md5([self.transform_name, self.transform_params, self.input])
=======
    costs: Optional[List[float]] = []
>>>>>>> dc98f571
<|MERGE_RESOLUTION|>--- conflicted
+++ resolved
@@ -214,34 +214,4 @@
     errors: List[Optional[LabelingError]]
 
     """Costs incurred during the labeling job"""
-<<<<<<< HEAD
-    costs: Optional[List[float]] = []
-
-
-class TransformType(str, Enum):
-    """Enum containing all Transforms supported by autolabel"""
-
-    WEBPAGE_TRANSFORM = "webpage_transform"
-    PDF = "pdf"
-    IMAGE = "image"
-
-
-class TransformCacheEntry(BaseModel):
-    transform_name: TransformType
-    transform_params: Dict[str, Any]
-    input: Dict[str, Any]
-    output: Optional[Dict[str, Any]] = None
-    creation_time_ms: Optional[int] = -1
-    ttl_ms: Optional[int] = -1
-
-    class Config:
-        orm_mode = True
-
-    def get_id(self) -> str:
-        """
-        Generates a unique ID for the given transform cache configuration
-        """
-        return calculate_md5([self.transform_name, self.transform_params, self.input])
-=======
-    costs: Optional[List[float]] = []
->>>>>>> dc98f571
+    costs: Optional[List[float]] = []