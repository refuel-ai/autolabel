{
    "project_name": "Squad V2 Question Answering",
    "task_type": "multi_choice_question_answering",
    "prefix_prompt": "You are an expert at answering questions based on wikipedia articles.",
    "task_prompt": "Your job is to answer the following questions using the context provided with the question. The answer is a continuous span of words from the context. Use the context to answer the question. If the question cannot be answered using the context, answer the question as unanswerable.",
<<<<<<< HEAD
    "compute_confidence": "True"
=======
    "compute_confidence": true
>>>>>>> 45fd2642
}<|MERGE_RESOLUTION|>--- conflicted
+++ resolved
@@ -3,9 +3,5 @@
     "task_type": "multi_choice_question_answering",
     "prefix_prompt": "You are an expert at answering questions based on wikipedia articles.",
     "task_prompt": "Your job is to answer the following questions using the context provided with the question. The answer is a continuous span of words from the context. Use the context to answer the question. If the question cannot be answered using the context, answer the question as unanswerable.",
-<<<<<<< HEAD
-    "compute_confidence": "True"
-=======
     "compute_confidence": true
->>>>>>> 45fd2642
 }