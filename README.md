<picture>
  <source media="(prefers-color-scheme: dark)" srcset="docs/assets/Autolabel_wt.png">
<<<<<<< HEAD
  <img alt="Refuel logo" src="docs/assets/Autolabel_blk.png">
</picture>
=======
  <source media="(prefers-color-scheme: light)" srcset="docs/assets/Autolabel_blk.png">
  <img alt="Refuel logo." src="docs/assets/Autolabel_blk.png">
</picture>

</picture>

>>>>>>> 2d3e8f0a
<p align="center">
    <b>Clean, labeled data at the speed of thought</b>.
</p>

<div align="center" style="width:800px">

[![lint](https://github.com/refuel-ai/autolabel/actions/workflows/black.yaml/badge.svg)](https://github.com/refuel-ai/autolabel/actions/workflows/black.yaml/badge.svg) [![docs](https://github.com/refuel-ai/autolabel/actions/workflows/docs.yaml/badge.svg)](https://docs.refuel.ai/) ![Tests](https://github.com/refuel-ai/autolabel/actions/workflows/test.yaml/badge.svg) [![Discord](https://img.shields.io/discord/1098746693152931901)](https://discord.gg/fweVnRx6CU) [![Twitter](https://badgen.net/badge/icon/twitter?icon=twitter&label)](https://twitter.com/RefuelAI) [![License: MIT](https://badgen.net/badge/license/MIT/blue)](https://opensource.org/licenses/MIT)
</div>

## Quick Install

`pip install refuel-autolabel`

## 🏷 What is Autolabel

Access to [large, clean and diverse](https://twitter.com/karpathy/status/1528443124577513472?lang=en) labeled datasets is a critical component for any machine learning effort to be successful. But data labeling is a manual and time-consuming process. State-of-the-art LLMs like GPT-4 are able to [automatically label data](https://arxiv.org/abs/2303.15056) with [high accuracy](https://arxiv.org/abs/2303.16854), and at a fraction of the cost and time.

Autolabel is a Python library to label, clean and enrich text datasets with any Large Language Models (LLM) of your choice. A few key features:

1. Label data for [NLP tasks](https://docs.refuel.ai/guide/tasks/classification_task/) such as classification, question-answering and named entity-recognition, entity matching and more.
2. Use commercial or open source [LLMs](https://docs.refuel.ai/guide/llms/llms/) from providers such as OpenAI, Anthropic, HuggingFace, Google and more.
3. Support for research-proven LLM techniques to boost label quality, such as few-shot learning and chain-of-thought prompting.
4. [Confidence estimation](https://docs.refuel.ai/guide/accuracy/confidence/) and explanations out of the box for every single output label
5. [Caching and state management](https://docs.refuel.ai/guide/reliability/state-management/) to minimize costs and experimentation time

## 🚀 Getting started

Autolabel provides a simple 3-step process for labeling data:

1. Specify the labeling guidelines and LLM model to use in a JSON config.
2. Dry-run to make sure the final prompt looks good.
3. Kick off a labeling run for your dataset!

Let's imagine we are building an ML model to analyze sentiment analysis of movie review. We have a dataset of moview reviews that we'd like to get labeled first. For this case, here's what the example dataset and configs will look like:

```python
{
    "task_name": "MovieSentimentReview",
    "task_type": "classification",
    "model": {
        "provider": "openai",
        "name": "gpt-3.5-turbo"
    },
    "dataset": {
        "label_column": "label",
        "delimiter": ","
    },
    "prompt": {
        "task_guidelines": "You are an expert at analyzing the sentiment of moview reviews. Your job is to classify the provided movie review into one of the following labels: {labels}",
        "labels": [
            "positive",
            "negative",
            "neutral",
        ],
        "few_shot_examples": [
            {
                "example": "I got a fairly uninspired stupid film about how human industry is bad for nature.",
                "label": "negative"
            },
            {
                "example": "I loved this movie. I found it very heart warming to see Adam West, Burt Ward, Frank Gorshin, and Julie Newmar together again.",
                "label": "positive"
            },
            {
                "example": "This movie will be played next week at the Chinese theater.",
                "label": "neutral"
            }
        ],
        "example_template": "Input: {example}\nOutput: {label}"
    }
}
```

Initialize the labeling agent and pass it the config:

```python

from autolabel import LabelingAgent

agent = LabelingAgent(config='config.json')
```

Preview an example prompt that will be sent to the LLM:

```python
agent.plan('examples/movie_reviews/dataset.csv')
```

This prints:

```
━━━━━━━━━━━━━━━━━━━━━━━━━━━━━━━━━━━━━━━━ 100/100 0:00:00 0:00:00
┌──────────────────────────┬─────────┐
│ Total Estimated Cost     │ $0.538  │
│ Number of Examples       │ 200     │
│ Average cost per example │ 0.00269 │
└──────────────────────────┴─────────┘
─────────────────────────────────────────

Prompt Example:
You are an expert at analyzing the sentiment of moview reviews. Your job is to classify the provided movie review into one of the following labels: [positive, negative, neutral]

You will return the answer with just one element: "the correct label"

Some examples with their output answers are provided below:

Example: I got a fairly uninspired stupid film about how human industry is bad for nature.
Output:
negative

Example: I loved this movie. I found it very heart warming to see Adam West, Burt Ward, Frank Gorshin, and Julie Newmar together again.
Output:
positive

Example: This movie will be played next week at the Chinese theater.
Output:
neutral

Now I want you to label the following example:
Input: A rare exception to the rule that great literature makes disappointing films.
Output:

─────────────────────────────────────────────────────────────────────────────────────────

```

Finally, we can run the labeling on a subset or entirety of the dataset:

```python
labels, output_df, metrics = agent.run('examples/movie_reviews/dataset.csv')
```

## 🙌 Contributing

Autolabel is a rapidly developing project. We welcome contributions in all forms - bug reports, pull requests and ideas for improving the library.

1. Join the conversation on [Discord](https://discord.gg/fweVnRx6CU)
2. Review the 🛣️ [Roadmap]() and contribute your ideas.
3. Grab an [open issue](https://github.com/refuel-ai/autolabel/issues) on Github, and submit a [pull request](https://github.com/refuel-ai/autolabel/blob/main/CONTRIBUTING.md).<|MERGE_RESOLUTION|>--- conflicted
+++ resolved
@@ -1,16 +1,8 @@
 <picture>
   <source media="(prefers-color-scheme: dark)" srcset="docs/assets/Autolabel_wt.png">
-<<<<<<< HEAD
+
   <img alt="Refuel logo" src="docs/assets/Autolabel_blk.png">
 </picture>
-=======
-  <source media="(prefers-color-scheme: light)" srcset="docs/assets/Autolabel_blk.png">
-  <img alt="Refuel logo." src="docs/assets/Autolabel_blk.png">
-</picture>
-
-</picture>
-
->>>>>>> 2d3e8f0a
 <p align="center">
     <b>Clean, labeled data at the speed of thought</b>.
 </p>
