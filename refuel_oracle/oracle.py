<<<<<<< HEAD
=======
from typing import Tuple
import pandas as pd
>>>>>>> ec61cc17
import numpy as np
import pandas as pd

from refuel_oracle.config import Config
from refuel_oracle.example_selector import ExampleSelector
from refuel_oracle.llm import LLMFactory
from refuel_oracle.tasks import TaskFactory
<<<<<<< HEAD
from refuel_oracle.utils import calculate_cost, calculate_num_tokens
=======
from refuel_oracle.utils import calculate_num_tokens, calculate_cost
>>>>>>> ec61cc17


class Oracle:
    CHUNK_SIZE = 5
    DEFAULT_SEPARATOR = ","

    def __init__(self, config: str, debug: bool = False) -> None:
        self.debug = debug
        self.config = Config.from_json(config)
        self.llm = LLMFactory.from_config(self.config)
        self.task = TaskFactory.from_config(self.config)

    # TODO: all this will move to a separate input parser class
    # this is a temporary solution to quickly add this feature and unblock expts
    def _read_csv(self, csv_file: str, max_items: int = None) -> Tuple:
        dataset_schema = self.config.get("dataset_schema", {})
        delimiter = dataset_schema.get("delimiter", self.DEFAULT_SEPARATOR)
        input_columns = dataset_schema.get("input_columns", [])
        input_template = dataset_schema.get("input_template")
        label_column = dataset_schema.get("label_column")

        dat = pd.read_csv(csv_file, sep=delimiter)
        if max_items and max_items > 0:
            max_items = min(max_items, len(dat))
            dat = dat[:max_items]

        # construct input row
        if input_template:
            # User has explicitly passed in a template to stitch together input columns. use this directly
            inputs = (
                dat[input_columns]
                .apply(lambda row: input_template.format(**row), axis=1)
                .tolist()
            )
        else:
            # use a default format
            inputs = (
                dat[input_columns]
                .apply(
                    lambda row: "; ".join([str(v) for (k, v) in row.items()]), axis=1
                )
                .tolist()
            )

        gt_labels = None if not label_column else dat[label_column].tolist()
        return (dat, inputs, gt_labels)

    def annotate(
<<<<<<< HEAD
        self,
        dataset: str,
        input_column: str,
        ground_truth_column: str = None,
        delimiter: str = ",",
        max_items: int = 100,
=======
        self, dataset: str, max_items: int = 100, output_name: str = None
>>>>>>> ec61cc17
    ) -> None:

<<<<<<< HEAD
        input = dat[:max_items][input_column].tolist()
        truth = (
            None
            if not ground_truth_column
            else dat[:max_items][ground_truth_column].tolist()
        )
=======
        df, inputs, gt_labels = self._read_csv(dataset, max_items)
>>>>>>> ec61cc17

        llm_labels = []
        prompt_list = []
        total_tokens = 0

        num_sections = max(max_items / self.CHUNK_SIZE, 1)
        for chunk_id, chunk in enumerate(np.array_split(inputs, num_sections)):
            if chunk_id % 10 == 0:
                print(
                    f"Labeling {chunk_id*self.CHUNK_SIZE+1}-{chunk_id*self.CHUNK_SIZE+(self.CHUNK_SIZE*10)}"
                )
            final_prompts = []
            for i, input_i in enumerate(chunk):
                # Fetch few-shot seed examples
                # In the future this task will be delegated to an example selector
                examples = self.config["seed_examples"]
                if "example_selector" in self.config.keys():
                    example_selector = ExampleSelector(self.config)
                    examples = example_selector.get_examples(input_i)
                # Construct Prompt to pass to LLM
                final_prompt = self.task.construct_prompt(input_i, examples)
                final_prompts.append(final_prompt)
                num_tokens = calculate_num_tokens(self.config, final_prompt)
                total_tokens += num_tokens
                prompt_list.append(final_prompt)
            # Get response from LLM
            response = self.llm.generate(final_prompts)
            for response_item in response.generations:
                generation = response_item[0]
                llm_labels.append(self.task.parse_llm_response(generation))

        # if true labels are provided, evaluate accuracy of predictions
        if gt_labels:
            eval_result = self.task.eval(llm_labels, gt_labels)
            # TODO: serialize and write to file
            for m in eval_result:
                print(f"Metric: {m.name}: {m.value}")

        # Write output to CSV
<<<<<<< HEAD
        output_df = dat[:max_items].copy()
        output_df["llm_labeled_successfully"] = [
            l.successfully_labeled for l in llm_labels
        ]
        output_df["llm_label"] = [l.label for l in llm_labels]
        output_df.to_csv(
            f"{dataset}_labeled.csv", sep=delimiter, header=True, index=False
=======
        output_df = df.copy()
        output_df["llm_label"] = [l.label for l in llm_labels]
        output_df["llm_labeled_successfully"] = [
            l.successfully_labeled for l in llm_labels
        ]
        if output_name:
            csv_file_name = output_name
        else:
            csv_file_name = f"{dataset.replace('.csv','')}_labeled.csv"
        output_df.to_csv(
            csv_file_name,
            sep=self.DEFAULT_SEPARATOR,
            header=True,
            index=False,
>>>>>>> ec61cc17
        )

    def plan(
        self,
        dataset: str,
    ):
        _, inputs, _ = self._read_csv(dataset)
        prompt_list = []
        total_tokens = 0

        num_sections = max(len(inputs) / self.CHUNK_SIZE, 1)
        for chunk_id, chunk in enumerate(
            np.array_split(inputs[: len(inputs)], num_sections)
        ):
            for i, input_i in enumerate(chunk):
                if (i + 1) % 10 == 0:
                    print(f"{i+1}/{len(inputs)}...")
                # Fetch few-shot seed examples
                examples = self.config["seed_examples"]

                final_prompt = self.task.construct_prompt(input_i, examples)
                num_tokens = calculate_num_tokens(self.config, final_prompt)
                total_tokens += num_tokens
                prompt_list.append(final_prompt)
        total_cost = calculate_cost(self.config, total_tokens)
        print(f"Total Estimated Cost: {total_cost}")
        print(f"Number of examples to label: {len(inputs)}")
        print(f"Average cost per example: {total_cost/len(inputs)}")
        print(f"\n\nFinal prompt example:\n\n{prompt_list[0]}")
        return

    def test(self):
        return<|MERGE_RESOLUTION|>--- conflicted
+++ resolved
@@ -1,8 +1,5 @@
-<<<<<<< HEAD
-=======
 from typing import Tuple
 import pandas as pd
->>>>>>> ec61cc17
 import numpy as np
 import pandas as pd
 
@@ -10,11 +7,7 @@
 from refuel_oracle.example_selector import ExampleSelector
 from refuel_oracle.llm import LLMFactory
 from refuel_oracle.tasks import TaskFactory
-<<<<<<< HEAD
-from refuel_oracle.utils import calculate_cost, calculate_num_tokens
-=======
 from refuel_oracle.utils import calculate_num_tokens, calculate_cost
->>>>>>> ec61cc17
 
 
 class Oracle:
@@ -63,28 +56,10 @@
         return (dat, inputs, gt_labels)
 
     def annotate(
-<<<<<<< HEAD
-        self,
-        dataset: str,
-        input_column: str,
-        ground_truth_column: str = None,
-        delimiter: str = ",",
-        max_items: int = 100,
-=======
         self, dataset: str, max_items: int = 100, output_name: str = None
->>>>>>> ec61cc17
     ) -> None:
 
-<<<<<<< HEAD
-        input = dat[:max_items][input_column].tolist()
-        truth = (
-            None
-            if not ground_truth_column
-            else dat[:max_items][ground_truth_column].tolist()
-        )
-=======
         df, inputs, gt_labels = self._read_csv(dataset, max_items)
->>>>>>> ec61cc17
 
         llm_labels = []
         prompt_list = []
@@ -124,15 +99,6 @@
                 print(f"Metric: {m.name}: {m.value}")
 
         # Write output to CSV
-<<<<<<< HEAD
-        output_df = dat[:max_items].copy()
-        output_df["llm_labeled_successfully"] = [
-            l.successfully_labeled for l in llm_labels
-        ]
-        output_df["llm_label"] = [l.label for l in llm_labels]
-        output_df.to_csv(
-            f"{dataset}_labeled.csv", sep=delimiter, header=True, index=False
-=======
         output_df = df.copy()
         output_df["llm_label"] = [l.label for l in llm_labels]
         output_df["llm_labeled_successfully"] = [
@@ -147,7 +113,6 @@
             sep=self.DEFAULT_SEPARATOR,
             header=True,
             index=False,
->>>>>>> ec61cc17
         )
 
     def plan(
