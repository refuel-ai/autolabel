--- conflicted
+++ resolved
@@ -11,12 +11,8 @@
 from refuel_oracle.confidence import ConfidenceCalculator
 from refuel_oracle.task_config import TaskConfig
 from refuel_oracle.example_selector import ExampleSelector
-<<<<<<< HEAD
-from refuel_oracle.llm import LLMFactory, LLMProvider
+from refuel_oracle.llm import LLMFactory, LLMProvider, LLMConfig
 from refuel_oracle.schema import LLMAnnotation
-=======
-from refuel_oracle.llm import LLMFactory, LLMProvider, LLMConfig
->>>>>>> 07cb1e0c
 from refuel_oracle.tasks import TaskFactory
 from refuel_oracle.utils import calculate_cost, calculate_num_tokens
 from refuel_oracle.dataset_config import DatasetConfig
@@ -116,38 +112,31 @@
                     response_item = response.generations[i]
                     input_i = chunk[i]
                     generation = response_item[0]
-<<<<<<< HEAD
-                    if self.config.get("compute_confidence", "False") == "True":
-=======
-                    if self.task_config.get_has_logprob() == "True":
->>>>>>> 07cb1e0c
+                    if self.task_config.get_compute_confidence() == "True":
                         llm_labels.append(
                             self.confidence.calculate(
                                 model_generation=self.task.parse_llm_response(
-                                    generation, input_i, final_prompts[i]
+                                    generation, final_prompts[i]
                                 ),
                                 empty_response=self.task_config.get_empty_response(),
                                 prompt=final_prompts[i],
-                                logprobs_available=self.config.get(
-                                    "has_logprob", "False"
-                                )
+                                logprobs_available=self.task_config.get_has_logprob()
                                 == "True",
                             )
                         )
                     else:
                         llm_labels.append(
-                            self.task.parse_llm_response(
-                                generation, input_i, final_prompts[i]
-                            )
+                            self.task.parse_llm_response(generation, final_prompts[i])
                         )
             except Exception as e:
-<<<<<<< HEAD
                 # TODO (dhruva): We need to handle this case carefully
                 # When we erorr out, we will have less elements in the llm_labels
                 # than the gt_labels array, with the 1:1 mapping not being
                 # maintained either. We should either remove the elements we errored
                 # out on from gt_labels or add None labels to the llm_labels.
-                print("Error in generating response:", e, "Prompt: ", chunk[i])
+                logger.error(
+                    "Error in generating response:" + repr(e), "Prompt: ", chunk[i]
+                )
                 for i in range(len(chunk)):
                     llm_labels.append(
                         LLMAnnotation(
@@ -157,9 +146,6 @@
                             confidence_score=0,
                         )
                     )
-=======
-                logger.error("Error in generating response:" + repr(e))
->>>>>>> 07cb1e0c
                 num_failures += 1
 
         eval_result = None
@@ -175,15 +161,11 @@
         output_df[self.task_config.get_task_name() + "_llm_labeled_successfully"] = [
             l.successfully_labeled for l in llm_labels
         ]
-<<<<<<< HEAD
-        output_df["llm_label"] = [l.label for l in llm_labels]
-        if self.config.get("has_logprob", "False") == "True":
-            output_df["llm_confidence"] = [l.confidence_score for l in llm_labels]
-=======
         output_df[self.task_config.get_task_name() + "_llm_label"] = [
             l.label for l in llm_labels
         ]
->>>>>>> 07cb1e0c
+        if self.config.get("has_logprob", "False") == "True":
+            output_df["llm_confidence"] = [l.confidence_score for l in llm_labels]
         if output_name:
             csv_file_name = output_name
         else:
@@ -249,16 +231,6 @@
         # Set cache for langchain
         langchain.llm_cache = SQLiteCache(database_path=".langchain.db")
 
-<<<<<<< HEAD
-    def set_config(self, config: str, load_llm: bool = True, **kwargs):
-        self.config = Config.from_json(config, **kwargs)
-        if load_llm:
-            self.llm = LLMFactory.from_config(self.config)
-            self.confidence = ConfidenceCalculator(
-                score_type="logprob_average", llm=self.llm
-            )
-        self.task = TaskFactory.from_config(self.config)
-=======
     def set_task_config(self, task_config: Union[str, Dict], **kwargs):
         if isinstance(task_config, str):
             self.task_config = TaskConfig.from_json_file(task_config, **kwargs)
@@ -266,7 +238,6 @@
             self.task_config = TaskConfig(task_config)
 
         self.task = TaskFactory.from_config(self.task_config)
->>>>>>> 07cb1e0c
         self.example_selector = None
         if "example_selector" in self.task_config.keys():
             self.example_selector = ExampleSelector(self.task_config)
