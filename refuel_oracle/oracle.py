--- conflicted
+++ resolved
@@ -63,7 +63,6 @@
         output_name: str = None,
         start_index: int = 0,
     ) -> None:
-<<<<<<< HEAD
         """Labels data in a given dataset. Output written to new CSV file.
 
         Args:
@@ -72,10 +71,6 @@
             output_name: custom name of output CSV file
             start_index: skips annotating [0, start_index)
         """
-        if "example_selector" in self.config.keys():
-            self.example_selector = ExampleSelector(self.config)
-        df, inputs, gt_labels = self._read_csv(dataset, max_items, start_index)
-=======
         dataset_config = self.create_dataset_config(dataset_config)
         self.task.set_dataset_config(dataset_config)
 
@@ -85,7 +80,6 @@
 
         # Get the seed examples from the dataset config
         seed_examples = dataset_config.get_seed_examples()
->>>>>>> fe658a8a
 
         # If this dataset config is a string, read the corrresponding csv file
         if isinstance(seed_examples, str):
@@ -183,19 +177,15 @@
         max_items: int = None,
         start_index: int = 0,
     ):
-<<<<<<< HEAD
         """Calculates and prints the cost of calling oracle.annotate() on a given dataset
 
         Args:
             dataset: path to a CSV dataset
         """
-        _, inputs, _ = self._read_csv(dataset)
-=======
         dataset_config = self.create_dataset_config(dataset_config)
         self.task.set_dataset_config(dataset_config)
 
         _, inputs, _ = self._read_csv(dataset, dataset_config, max_items, start_index)
->>>>>>> fe658a8a
         prompt_list = []
         total_tokens = 0
 
