from abc import ABC, abstractmethod
from enum import Enum
from typing import Dict, List

from langchain.embeddings import OpenAIEmbeddings
from langchain.prompts.example_selector import (
    LengthBasedExampleSelector,
    MaxMarginalRelevanceExampleSelector,
    SemanticSimilarityExampleSelector,
)
from langchain.prompts.example_selector.ngram_overlap import NGramOverlapExampleSelector
from refuel_oracle.vector_store import VectorStoreWrapper

from refuel_oracle.config import Config


# All available LLM providers
class ExampleSelectorStrategy(str, Enum):
    semantic_similarity = "semantic_similarity"
    n_gram_overlap = "n_gram_overlap"
    length_based = "length_based"
    maximal_marginal_relevance = "maximal_marginal_relevance"


class ExampleSelector:

    STRATEGY_TO_SELECTOR = {
        ExampleSelectorStrategy.semantic_similarity: SemanticSimilarityExampleSelector,
        ExampleSelectorStrategy.n_gram_overlap: NGramOverlapExampleSelector,
        ExampleSelectorStrategy.length_based: LengthBasedExampleSelector,
        ExampleSelectorStrategy.maximal_marginal_relevance: MaxMarginalRelevanceExampleSelector,
    }

    EXAMPLE_SELECTOR_STRATEGY_DEFAULT_PARAMS = {
        ExampleSelectorStrategy.semantic_similarity: {
<<<<<<< HEAD
            "vectorstore_cls": VectorStoreWrapper,
            "embeddings": OpenAIEmbeddings(),
=======
            "vectorstore_cls": Chroma,
>>>>>>> d8d0fa7f
            "k": 3,
        },
        ExampleSelectorStrategy.n_gram_overlap: {"threshold": -1.0},
        ExampleSelectorStrategy.length_based: {"max_length": 25},
        ExampleSelectorStrategy.maximal_marginal_relevance: {
<<<<<<< HEAD
            "vectorstore_cls": VectorStoreWrapper,
            "embeddings": OpenAIEmbeddings(),
=======
            "vectorstore_cls": Chroma,
>>>>>>> d8d0fa7f
            "k": 3,
        },
    }

    def __init__(self, config: Config) -> None:
        self.config = config.get("example_selector", {})
        self.examples = config.get("seed_examples", [])
        self.example_selector_strategy = self.config.get("name", None)
        example_selector_params = self.config.get("params", {})
        example_selector_class = ExampleSelector.STRATEGY_TO_SELECTOR[
            self.example_selector_strategy
        ]
        example_selector_params = (
            ExampleSelector.EXAMPLE_SELECTOR_STRATEGY_DEFAULT_PARAMS[
                self.example_selector_strategy
            ]
            | example_selector_params
        )
        example_selector_params["examples"] = self.examples
        example_selector_params["embeddings"] = OpenAIEmbeddings()
        self.example_selector = example_selector_class.from_examples(
            **example_selector_params
        )

    def is_example_selector(self) -> bool:
        if self.example_selector_strategy:
            return self.example_selector_strategy in [
                strategy.value for strategy in ExampleSelectorStrategy
            ]
        return False

    def get_examples(self, input):
        if self.is_example_selector():
            print(f"input: {input}")
            res = self.example_selector.select_examples(input)
            print(f"res: {res}")
            return res
        else:
            return self.examples<|MERGE_RESOLUTION|>--- conflicted
+++ resolved
@@ -33,23 +33,15 @@
 
     EXAMPLE_SELECTOR_STRATEGY_DEFAULT_PARAMS = {
         ExampleSelectorStrategy.semantic_similarity: {
-<<<<<<< HEAD
             "vectorstore_cls": VectorStoreWrapper,
             "embeddings": OpenAIEmbeddings(),
-=======
-            "vectorstore_cls": Chroma,
->>>>>>> d8d0fa7f
             "k": 3,
         },
         ExampleSelectorStrategy.n_gram_overlap: {"threshold": -1.0},
         ExampleSelectorStrategy.length_based: {"max_length": 25},
         ExampleSelectorStrategy.maximal_marginal_relevance: {
-<<<<<<< HEAD
             "vectorstore_cls": VectorStoreWrapper,
             "embeddings": OpenAIEmbeddings(),
-=======
-            "vectorstore_cls": Chroma,
->>>>>>> d8d0fa7f
             "k": 3,
         },
     }
