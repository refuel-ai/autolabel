--- conflicted
+++ resolved
@@ -14,13 +14,9 @@
 class EntityRecognitionTask(BaseTask):
     DEFAULT_TASK_PROMPT = "Your job is to extract named entities mentioned in text, and classify them into one of the following {num_labels} categories.\nCategories:\n{labels_list}\n "
     DEFAULT_OUTPUT_FORMAT_PROMPT = 'You will return the answer in JSON format with two keys: {"answered": can you answer this question. say YES or NO, "entities": a JSON list of extracted entities from text}.'
-<<<<<<< HEAD
     CSV_OUTPUT_FORMAT = "You will return the answer in CSV format seperated by % charcter: answered%can you answer this question. say YES or NO%entities%a list of extracted entities from text."
-    PROMPT_TEMPLATE = "{prefix_prompt}\n{task_prompt}\n{output_prompt}\n\nSome examples with their output answers are provided below:\n{seed_examples}\nBegin:{current_example}"
-=======
     SEED_EXAMPLES_PROMPT = "Some examples with their output answers are provided below:"
     PROMPT_TEMPLATE = "{prefix_prompt}\n{task_prompt}\n{output_prompt}\n\n{seed_examples_prompt}\n{seed_examples}\nBegin:{current_example}"
->>>>>>> d8d0fa7f
     PROMPT_TEMPLATE_VARIABLES = [
         "prefix_prompt",
         "task_prompt",
